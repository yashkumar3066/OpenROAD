// This program is free software: you can redistribute it and/or modify
// it under the terms of the GNU General Public License as published by
// the Free Software Foundation, either version 3 of the License, or
// (at your option) any later version.
// 
// This program is distributed in the hope that it will be useful,
// but WITHOUT ANY WARRANTY; without even the implied warranty of
// MERCHANTABILITY or FITNESS FOR A PARTICULAR PURPOSE.  See the
// GNU General Public License for more details.
// 
// You should have received a copy of the GNU General Public License
// along with this program.  If not, see <https://www.gnu.org/licenses/>.

#include "opendb/db.h"
#include "opendb/lefin.h"
#include "opendb/defin.h"
#include "opendb/defout.h"

#include "Machine.hh"
#include "VerilogWriter.hh"
#include "StaMain.hh"

#include "db_sta/dbSta.hh"
#include "db_sta/MakeDbSta.hh"

#include "dbReadVerilog.hh"
#include "openroad/OpenRoad.hh"
#include "openroad/InitOpenRoad.hh"
#include "InitFlute.hh"

<<<<<<< HEAD
#include "tool/MakeTool.hh"
=======
#include "resizer/MakeResizer.hh"
#include "opendp/MakeOpendp.h"
#include "replace/src/MakeReplace.h"
>>>>>>> 368bad36

namespace sta {
extern const char *openroad_tcl_inits[];
}

// Swig uses C linkage for init functions.
extern "C" {
extern int Openroad_Init(Tcl_Interp *interp);
extern int Opendbtcl_Init(Tcl_Interp *interp);
extern int Replace_Init(Tcl_Interp *interp);
}

namespace ord {

using odb::dbLib;
using odb::dbDatabase;
using sta::evalTclInit;
using sta::dbSta;
using sta::Resizer;

OpenRoad *OpenRoad::openroad_ = nullptr;

OpenRoad::OpenRoad()
{
  openroad_ = this;
}

OpenRoad::~OpenRoad()
{
  deleteDbVerilogNetwork(verilog_network_);
  deleteDbSta(sta_);
  deleteResizer(resizer_);
  deleteOpendp(opendp_);
  odb::dbDatabase::destroy(db_);
}

sta::dbNetwork *
OpenRoad::getDbNetwork()
{
  return sta_->getDbNetwork();
}

////////////////////////////////////////////////////////////////

void
initOpenRoad(Tcl_Interp *interp,
	     const char *prog_arg)
{
  OpenRoad *openroad = new OpenRoad;
  openroad->init(interp, prog_arg);
}

void
OpenRoad::init(Tcl_Interp *tcl_interp,
	       const char *prog_arg)
{
  tcl_interp_ = tcl_interp;

  // Make components.
  db_ = dbDatabase::create();
  sta_ = makeDbSta();
  verilog_network_ = makeDbVerilogNetwork();
  resizer_ = makeResizer();
<<<<<<< HEAD
  tool_ = makeTool();
=======
  opendp_ = makeOpendp();
>>>>>>> 368bad36

  // Init components.
  Openroad_Init(tcl_interp);
  // Import TCL scripts.
  evalTclInit(tcl_interp, sta::openroad_tcl_inits);

  Opendbtcl_Init(tcl_interp);
  initDbSta(this);
  initResizer(this);
  initDbVerilogNetwork(this);
  initFlute(prog_arg);
<<<<<<< HEAD
  Replace_Init(tcl_interp);
  initTool(this);
=======
  initReplace(this);
  initOpendp(this);
>>>>>>> 368bad36

  // Import exported commands to global namespace.
  Tcl_Eval(tcl_interp, "sta::define_sta_cmds");
  Tcl_Eval(tcl_interp, "namespace import sta::*");
}

////////////////////////////////////////////////////////////////

void
OpenRoad::readLef(const char *filename,
		  const char *lib_name,
		  bool make_tech,
		  bool make_library)
{
  odb::lefin lef_reader(db_, false);
  if (make_tech && make_library) {
    dbLib *lib = lef_reader.createTechAndLib(lib_name, filename);
    if (lib)
      sta_->readLefAfter(lib);
  }
  else if (make_tech)
    lef_reader.createTech(filename);
  else if (make_library) {
    dbLib *lib = lef_reader.createLib(lib_name, filename);
    if (lib)
      sta_->readLefAfter(lib);
  }
}

void
OpenRoad::readDef(const char *filename)
{
  odb::defin def_reader(db_);
  std::vector<odb::dbLib *> search_libs;
  for (odb::dbLib *lib : db_->getLibs())
    search_libs.push_back(lib);
  def_reader.createChip(search_libs, filename);
  sta_->readDefAfter();
}

void
OpenRoad::writeDef(const char *filename)
{
  odb::dbChip *chip = db_->getChip();
  if (chip) {
    odb::dbBlock *block = chip->getBlock();
    if (block) {
      odb::defout def_writer;
      def_writer.writeBlock(block, filename);
    }
  }
}

void
OpenRoad::readDb(const char *filename)
{
  FILE *stream = fopen(filename, "r");
  if (stream) {
    db_->read(stream);
    sta_->readDbAfter();
    fclose(stream);
  }
}

void
OpenRoad::writeDb(const char *filename)
{
  FILE *stream = fopen(filename, "w");
  if (stream) {
    db_->write(stream);
    fclose(stream);
  }
}

void
OpenRoad::readVerilog(const char *filename)
{
  dbReadVerilog(filename, verilog_network_);
}

void
OpenRoad::linkDesign(const char *design_name)

{
  dbLinkDesign(design_name, verilog_network_, db_);
  sta_->readDbAfter();
}

void
OpenRoad::writeVerilog(const char *filename,
		       bool sort)
{
  sta::writeVerilog(filename, sort, sta_->network());
}

} // namespace<|MERGE_RESOLUTION|>--- conflicted
+++ resolved
@@ -28,13 +28,10 @@
 #include "openroad/InitOpenRoad.hh"
 #include "InitFlute.hh"
 
-<<<<<<< HEAD
-#include "tool/MakeTool.hh"
-=======
 #include "resizer/MakeResizer.hh"
 #include "opendp/MakeOpendp.h"
 #include "replace/src/MakeReplace.h"
->>>>>>> 368bad36
+#include "tool/MakeTool.hh"
 
 namespace sta {
 extern const char *openroad_tcl_inits[];
@@ -98,11 +95,8 @@
   sta_ = makeDbSta();
   verilog_network_ = makeDbVerilogNetwork();
   resizer_ = makeResizer();
-<<<<<<< HEAD
+  opendp_ = makeOpendp();
   tool_ = makeTool();
-=======
-  opendp_ = makeOpendp();
->>>>>>> 368bad36
 
   // Init components.
   Openroad_Init(tcl_interp);
@@ -114,13 +108,10 @@
   initResizer(this);
   initDbVerilogNetwork(this);
   initFlute(prog_arg);
-<<<<<<< HEAD
-  Replace_Init(tcl_interp);
-  initTool(this);
-=======
+
   initReplace(this);
   initOpendp(this);
->>>>>>> 368bad36
+  initTool(this);
 
   // Import exported commands to global namespace.
   Tcl_Eval(tcl_interp, "sta::define_sta_cmds");
