--- conflicted
+++ resolved
@@ -87,38 +87,22 @@
 met5       Horizontal       2888          1443          50.03%
 ---------------------------------------------------------------
 
-<<<<<<< HEAD
-[INFO GRT-0111] Final number of vias: 123
-[INFO GRT-0112] Final usage 3D: 506
-=======
 [INFO GRT-0111] Final number of vias: 121
 [INFO GRT-0112] Final usage 3D: 482
->>>>>>> 3a06dd5e
 [WARNING GRT-0211] dbGcellGrid already exists in db. Clearing existing dbGCellGrid.
 
 [INFO GRT-0096] Final congestion report:
 Layer         Resource        Demand        Usage (%)    Max H / Max V / Total Overflow
 ---------------------------------------------------------------------------------------
 li1                  0             0            0.00%             0 /  0 /  0
-<<<<<<< HEAD
-met1              5430            71            1.31%             0 /  0 /  0
-met2              6475            66            1.02%             0 /  0 /  0
-=======
 met1              5430            61            1.12%             0 /  0 /  0
 met2              6475            58            0.90%             0 /  0 /  0
->>>>>>> 3a06dd5e
 met3              6121             0            0.00%             0 /  0 /  0
 met4              4613             0            0.00%             0 /  0 /  0
 met5              1443             0            0.00%             0 /  0 /  0
 ---------------------------------------------------------------------------------------
-<<<<<<< HEAD
-Total            24082           137            0.57%             0 /  0 /  0
-
-[INFO GRT-0018] Total wirelength: 1872 um
-=======
 Total            24082           119            0.49%             0 /  0 /  0
 
 [INFO GRT-0018] Total wirelength: 1677 um
->>>>>>> 3a06dd5e
 [INFO GRT-0014] Routed nets: 15
 No differences found.