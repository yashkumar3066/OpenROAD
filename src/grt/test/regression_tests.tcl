record_tests {
  clock_route
<<<<<<< HEAD
  congestion1
  congestion2
  congestion3
  congestion4
=======
  clock_route_error1
  clock_route_error2
>>>>>>> 49c97da4
  est_rc1
  est_rc2
  gcd
  invalid_routing_layer
  invalid_pin_placement
  multiple_calls
  ndr_1w_3s
  ndr_2w_3s
  no_tracks
  pd1
  pd2
  region_adjustment
  repair_antennas1
  repair_antennas2
  repair_antennas3
  repair_antennas_error1
  repair_antennas_error2
}<|MERGE_RESOLUTION|>--- conflicted
+++ resolved
@@ -1,14 +1,11 @@
 record_tests {
   clock_route
-<<<<<<< HEAD
+  clock_route_error1
+  clock_route_error2
   congestion1
   congestion2
   congestion3
   congestion4
-=======
-  clock_route_error1
-  clock_route_error2
->>>>>>> 49c97da4
   est_rc1
   est_rc2
   gcd
