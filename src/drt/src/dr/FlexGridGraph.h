--- conflicted
+++ resolved
@@ -1053,16 +1053,12 @@
 
   frUInt4 subFromByte(frUInt4 minuend, frUInt4 subtrahend)
   {
-<<<<<<< HEAD
 #ifdef DEBUG_DRT_UNDERFLOW
     if (subtrahend > minuend) {
       logger_->error(utl::DRT, 551, "subFromByte underflow");
     }
 #endif
-    return std::max(minuend - subtrahend, 0u);
-=======
     return std::max((int) (minuend - subtrahend), 0);
->>>>>>> 871faff3
   }
 
   // internal utility
