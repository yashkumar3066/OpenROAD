--- conflicted
+++ resolved
@@ -152,13 +152,10 @@
   unsigned short dist_port_;
   std::string dist_dir_;
   std::string globals_path_;
-<<<<<<< HEAD
   std::string design_path_;
   bool design_updated_;
-=======
   bool increaseClipsize_;
   float clipSizeInc_;
->>>>>>> ed3d1721
 
   // others
   void init();
@@ -317,11 +314,8 @@
         markers_(),
         rq_(this),
         gcWorker_(nullptr),
-<<<<<<< HEAD
-        dist_on_(false)
-=======
+        dist_on_(false),
         isCongested_(false)
->>>>>>> ed3d1721
   {
   }
   FlexDRWorker()
@@ -333,11 +327,8 @@
         boundaryPin_(),
         rq_(nullptr),
         gcWorker_(nullptr),
-<<<<<<< HEAD
-        dist_on_(false)
-=======
+        dist_on_(false),
         isCongested_(false)
->>>>>>> ed3d1721
   {
   }
   // setters
@@ -558,11 +549,8 @@
   std::string dist_ip_;
   unsigned short dist_port_;
   std::string dist_dir_;
-<<<<<<< HEAD
   bool dist_on_;
-=======
   bool isCongested_;
->>>>>>> ed3d1721
 
   // init
   void init(const frDesign* design);
@@ -1022,85 +1010,7 @@
   void endAddMarkers(frDesign* design);
 
   template <class Archive>
-<<<<<<< HEAD
   void serialize(Archive& ar, const unsigned int version);
-=======
-  void serialize(Archive& ar, const unsigned int version)
-  {
-    // // We always serialize before calling main on the work unit so various
-    // // fields are empty and don't need to be serialized.  I skip these to
-    // // save having to write lots of serializers that will never be called.
-    // if (!apSVia_.empty() || !nets_.empty() || !owner2nets_.empty()
-    //     || !rq_.isEmpty() || gcWorker_) {
-    //   logger_->error(DRT, 999, "Can't serialize used worker");
-    // }
-
-    // The logger_, graphics_ and debugSettings_ are handled by the caller to
-    // use the current ones.
-    (ar) & design_;
-    (ar) & via_data_;
-    (ar) & routeBox_;
-    (ar) & extBox_;
-    (ar) & drcBox_;
-    (ar) & gcellBox_;
-    (ar) & drIter_;
-    (ar) & mazeEndIter_;
-    (ar) & followGuide_;
-    (ar) & needRecheck_;
-    (ar) & skipRouting_;
-    (ar) & ripupMode_;
-    (ar) & workerDRCCost_;
-    (ar) & workerMarkerCost_;
-    (ar) & boundaryPin_;
-    (ar) & pinCnt_;
-    (ar) & initNumMarkers_;
-    (ar) & apSVia_;
-    (ar) & fixedObjs_;
-    (ar) & planarHistoryMarkers_;
-    (ar) & viaHistoryMarkers_;
-    (ar) & historyMarkers_;
-    (ar) & nets_;
-    (ar) & owner2nets_;
-    (ar) & gridGraph_;
-    (ar) & markers_;
-    (ar) & bestMarkers_;
-    (ar) & rq_;
-    (ar) & gcWorker_;
-    (ar) & isCongested_;
-  }
-  friend class boost::serialization::access;
-};
-
-class RoutingJobDescription : public dst::JobDescription
-{
- public:
-  RoutingJobDescription(std::string pathIn,
-                        std::string globals = "",
-                        std::string dirIn = "")
-      : path_(pathIn), globals_path_(globals), shared_dir_(dirIn)
-  {
-  }
-  void setWorkerPath(const std::string& path) { path_ = path; }
-  void setGlobalsPath(const std::string& path) { globals_path_ = path; }
-  void setSharedDir(const std::string& path) { shared_dir_ = path; }
-  const std::string& getWorkerPath() const { return path_; }
-  const std::string& getGlobalsPath() const { return globals_path_; }
-  const std::string& getSharedDir() const { return shared_dir_; }
-
- private:
-  std::string path_;
-  std::string globals_path_;
-  std::string shared_dir_;
-  RoutingJobDescription() {}
-  template <class Archive>
-  void serialize(Archive& ar, const unsigned int version)
-  {
-    (ar) & boost::serialization::base_object<dst::JobDescription>(*this);
-    (ar) & path_;
-    (ar) & globals_path_;
-    (ar) & shared_dir_;
-  }
->>>>>>> ed3d1721
   friend class boost::serialization::access;
 };
 }  // namespace fr
