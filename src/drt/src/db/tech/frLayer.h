/* Authors: Lutong Wang and Bangqi Xu */
/*
 * Copyright (c) 2019, The Regents of the University of California
 * All rights reserved.
 *
 * Redistribution and use in source and binary forms, with or without
 * modification, are permitted provided that the following conditions are met:
 *     * Redistributions of source code must retain the above copyright
 *       notice, this list of conditions and the following disclaimer.
 *     * Redistributions in binary form must reproduce the above copyright
 *       notice, this list of conditions and the following disclaimer in the
 *       documentation and/or other materials provided with the distribution.
 *     * Neither the name of the University nor the
 *       names of its contributors may be used to endorse or promote products
 *       derived from this software without specific prior written permission.
 *
 * THIS SOFTWARE IS PROVIDED BY THE COPYRIGHT HOLDERS AND CONTRIBUTORS "AS IS"
 * AND ANY EXPRESS OR IMPLIED WARRANTIES, INCLUDING, BUT NOT LIMITED TO, THE
 * IMPLIED WARRANTIES OF MERCHANTABILITY AND FITNESS FOR A PARTICULAR PURPOSE
 * ARE DISCLAIMED. IN NO EVENT SHALL THE REGENTS BE LIABLE FOR ANY DIRECT,
 * INDIRECT, INCIDENTAL, SPECIAL, EXEMPLARY, OR CONSEQUENTIAL DAMAGES
 * (INCLUDING, BUT NOT LIMITED TO, PROCUREMENT OF SUBSTITUTE GOODS OR SERVICES;
 * LOSS OF USE, DATA, OR PROFITS; OR BUSINESS INTERRUPTION) HOWEVER CAUSED AND
 * ON ANY THEORY OF LIABILITY, WHETHER IN CONTRACT, STRICT LIABILITY, OR TORT
 * (INCLUDING NEGLIGENCE OR OTHERWISE) ARISING IN ANY WAY OUT OF THE USE OF THIS
 * SOFTWARE, EVEN IF ADVISED OF THE POSSIBILITY OF SUCH DAMAGE.
 */

#ifndef _FR_LAYER_H_
#define _FR_LAYER_H_

#include <set>

#include "db/infra/frSegStyle.h"
#include "db/obj/frVia.h"
#include "db/tech/frConstraint.h"
#include "frBaseTypes.h"
namespace odb {
class dbTechLayer;
}
namespace fr {
namespace io {
class Parser;
}

class frLayer {
 public:
  friend class io::Parser;
  // constructor
  frLayer()
      : db_layer_(nullptr),
        fakeCut(false),
        fakeMasterslice(false),
        layerNum(0),
        width(0),
        minWidth(0),
        defaultViaDef(nullptr),
        hasMinStepViol(false),
        unidirectional(false),
        minSpc(nullptr),
        spacingSamenet(nullptr),
        spacingInfluence(nullptr),
        eols(),
        cutConstraints(),
        cutSpacingSamenetConstraints(),
        interLayerCutSpacingConstraints(),
        interLayerCutSpacingSamenetConstraints(),
        interLayerCutSpacingConstraintsMap(),
        interLayerCutSpacingSamenetConstraintsMap(),
        lef58CutSpacingConstraints(),
        lef58CutSpacingSamenetConstraints(),
        recheckConstraint(nullptr),
        shortConstraint(nullptr),
        offGridConstraint(nullptr),
        minEnclosedAreaConstraints(),
        nonSufficientMetalConstraint(nullptr),
        areaConstraint(nullptr),
        minStepConstraint(nullptr),
        lef58MinStepConstraints(),
        minWidthConstraint(nullptr),
        minimumcutConstraints(),
        lef58MinimumcutConstraints(),
        lef58RectOnlyConstraint(nullptr),
        lef58RightWayOnGridOnlyConstraint(nullptr),
        lef58CutSpacingTableSameNetMetalConstraint(nullptr),
        lef58CutSpacingTableDiffNetConstraint(nullptr),
        lef58SameNetInterCutSpacingTableConstraint(nullptr),
        lef58SameMetalInterCutSpacingTableConstraint(nullptr),
        lef58DefaultInterCutSpacingTableConstraint(nullptr),
        drEolCon() {}
  frLayer(frLayerNum layerNumIn,
          const frString& nameIn)  // remove name from signature
      : db_layer_(nullptr),
        fakeCut(false),
        fakeMasterslice(false),
        layerNum(layerNumIn),
        width(0),
        minWidth(-1),
        defaultViaDef(nullptr),
        minSpc(nullptr),
        spacingSamenet(nullptr),
        spacingInfluence(nullptr),
        eols(),
        cutConstraints(),
        cutSpacingSamenetConstraints(),
        interLayerCutSpacingConstraints(),
        interLayerCutSpacingSamenetConstraints(),
        interLayerCutSpacingConstraintsMap(),
        interLayerCutSpacingSamenetConstraintsMap(),
        lef58CutSpacingConstraints(),
        lef58CutSpacingSamenetConstraints(),
        recheckConstraint(nullptr),
        shortConstraint(nullptr),
        offGridConstraint(nullptr),
        nonSufficientMetalConstraint(nullptr),
        areaConstraint(nullptr),
        minStepConstraint(nullptr),
        lef58MinStepConstraints(),
        minWidthConstraint(nullptr),
        minimumcutConstraints(),
        lef58MinimumcutConstraints(),
        lef58RectOnlyConstraint(nullptr),
        lef58RightWayOnGridOnlyConstraint(nullptr) {}
  // setters
  void setDbLayer(odb::dbTechLayer* dbLayer) { db_layer_ = dbLayer; }
  void setFakeCut(bool fakeCutIn) { fakeCut = fakeCutIn; }
  void setFakeMasterslice(bool fakeMastersliceIn) {
    fakeMasterslice = fakeMastersliceIn;
  }
  void setLayerNum(frLayerNum layerNumIn) { layerNum = layerNumIn; }
  void setWidth(frUInt4 widthIn) { width = widthIn; }
  void setMinWidth(frUInt4 minWidthIn) { minWidth = minWidthIn; }
  void setDefaultViaDef(frViaDef* in) { defaultViaDef = in; }
  void addConstraint(frConstraint* consIn) { constraints.push_back(consIn); }
  void addViaDef(frViaDef* viaDefIn) { viaDefs.insert(viaDefIn); }
  void setHasVia2ViaMinStepViol(bool in) { hasMinStepViol = in; }
  void setUnidirectional(bool in) { unidirectional = in; }
  // getters
  odb::dbTechLayer* getDbLayer() const { return db_layer_; }
  bool isFakeCut() const { return fakeCut; }
  bool isFakeMasterslice() const { return fakeMasterslice; }
  frUInt4 getNumMasks() const {
    return (fakeCut || fakeMasterslice) ? 1 : db_layer_->getNumMasks();
  }
  frLayerNum getLayerNum() const { return layerNum; }
  void getName(frString& nameIn) const {
    nameIn = (fakeCut) ? "FR_VIA" : (fakeMasterslice) ? "FR_MASTERSLICE"
                                                      : db_layer_->getName();
  }
  frString getName() const {
    return (fakeCut) ? "Fr_VIA" : (fakeMasterslice) ? "FR_MASTERSLICE"
                                                    : db_layer_->getName();
  }
  frUInt4 getPitch() const {
    return (fakeCut || fakeMasterslice) ? 0 : db_layer_->getPitch();
  }
  frUInt4 getWidth() const { return width; }
  frUInt4 getMinWidth() const { return minWidth; }
  dbTechLayerDir getDir() const {
    if (fakeCut || fakeMasterslice)
      return dbTechLayerDir::NONE;
    return db_layer_->getDirection();
  }
  bool isVertical() {
    return (fakeCut || fakeMasterslice) ? false : db_layer_->getDirection() ==
                                                      dbTechLayerDir::VERTICAL;
  }
  bool isHorizontal() {
    return (fakeCut || fakeMasterslice)
               ? false
               : db_layer_->getDirection() == dbTechLayerDir::HORIZONTAL;
  }
  bool isUnidirectional() const {
    // We don't handle coloring so any double/triple patterned
    // layer is treated as unidirectional.
    // RectOnly could allow for a purely wrong-way rect but
    // we ignore that rare case and treat it as unidirectional.
    return getNumMasks() > 1 || getLef58RectOnlyConstraint() || unidirectional;
  }
  frSegStyle getDefaultSegStyle() const {
    frSegStyle style;
    style.setWidth(width);
    style.setBeginStyle(frcExtendEndStyle, width / 2);
    style.setEndStyle(frcExtendEndStyle, width / 2);
    return style;
  }
  frViaDef* getDefaultViaDef() const { return defaultViaDef; }
  bool hasVia2ViaMinStepViol() { return hasMinStepViol; }
  std::set<frViaDef*> getViaDefs() const { return viaDefs; }
  dbTechLayerType getType() const {
    if (fakeCut)
      return dbTechLayerType::CUT;

    if (fakeMasterslice)
      return dbTechLayerType::MASTERSLICE;

    return db_layer_->getType();
  }

  // cut class (new)
  void addCutClass(frLef58CutClass* in) {
    name2CutClassIdxMap[in->getName()] = cutClasses.size();
    cutClasses.push_back(in);
  }

  int getCutClassIdx(frCoord width, frCoord length) const {
    int cutClassIdx = -1;
    for (int i = 0; i < (int)cutClasses.size(); i++) {
      auto cutClass = cutClasses[i];
      if (cutClass->getViaWidth() == width &&
          cutClass->getViaLength() == length) {
        cutClassIdx = i;
      }
    }
    return cutClassIdx;
  }

  int getCutClassIdx(std::string name) {
    if (name2CutClassIdxMap.find(name) != name2CutClassIdxMap.end()) {
      return name2CutClassIdxMap[name];
    } else {
      return -1;
    }
  }

  frLef58CutClass* getCutClass(frCoord width, frCoord length) const {
    int cutClassIdx = getCutClassIdx(width, length);
    if (cutClassIdx != -1) {
      return cutClasses[cutClassIdx];
    } else {
      return nullptr;
    }
  }

  frLef58CutClass* getCutClass(int cutClassIdx) {
    return cutClasses[cutClassIdx];
  }

  void printCutClasses() {
    for (auto & [ name, idx ] : name2CutClassIdxMap) {
      std::cout << "cutClass name: " << name << ", idx: " << idx << "\n";
    }
  }

  // cut spacing table

  void setLef58SameNetCutSpcTblConstraint(
      frLef58CutSpacingTableConstraint* con) {
    lef58CutSpacingTableSameNetMetalConstraint = con;
  }

  bool hasLef58SameNetCutSpcTblConstraint() const {
    return lef58CutSpacingTableSameNetMetalConstraint != nullptr &&
           lef58CutSpacingTableSameNetMetalConstraint->getODBRule()
               ->isSameNet();
  }

  frLef58CutSpacingTableConstraint* getLef58SameNetCutSpcTblConstraint() const {
    if (hasLef58SameNetCutSpcTblConstraint())
      return lef58CutSpacingTableSameNetMetalConstraint;
    return nullptr;
  }

  void setLef58SameMetalCutSpcTblConstraint(
      frLef58CutSpacingTableConstraint* con) {
    lef58CutSpacingTableSameNetMetalConstraint = con;
  }

  bool hasLef58SameMetalCutSpcTblConstraint() const {
    return lef58CutSpacingTableSameNetMetalConstraint != nullptr &&
           lef58CutSpacingTableSameNetMetalConstraint->getODBRule()
               ->isSameMetal();
  }

  frLef58CutSpacingTableConstraint* getLef58SameMetalCutSpcTblConstraint()
      const {
    if (hasLef58SameMetalCutSpcTblConstraint())
      return lef58CutSpacingTableSameNetMetalConstraint;
    return nullptr;
  }

  void setLef58DiffNetCutSpcTblConstraint(
      frLef58CutSpacingTableConstraint* con) {
    lef58CutSpacingTableDiffNetConstraint = con;
  }

  bool hasLef58DiffNetCutSpcTblConstraint() const {
    return lef58CutSpacingTableDiffNetConstraint != nullptr;
  }

  frLef58CutSpacingTableConstraint* getLef58DiffNetCutSpcTblConstraint() const {
    return lef58CutSpacingTableDiffNetConstraint;
  }

  // spacing end of line
  bool hasLef58SpacingEndOfLineConstraints() const {
    return !lef58SpacingEndOfLineConstraints.empty();
  }
  const frCollection<frLef58SpacingEndOfLineConstraint*>&
  getLef58SpacingEndOfLineConstraints() const {
    return lef58SpacingEndOfLineConstraints;
  }

  void addLef58SpacingEndOfLineConstraint(
      frLef58SpacingEndOfLineConstraint* constraintIn) {
    lef58SpacingEndOfLineConstraints.push_back(constraintIn);
  }
  // new functions
  bool hasMinSpacing() const { return (minSpc); }
  frConstraint* getMinSpacing() const { return minSpc; }
  void setMinSpacing(frConstraint* in, bool verbose = false) {
    if (verbose && minSpc != nullptr) {
      std::cout << "Warning: override minspacing rule, ";
      if (minSpc->typeId() == frConstraintTypeEnum::frcSpacingConstraint) {
        std::cout << "original type is SPACING, ";
      } else if (minSpc->typeId() ==
                 frConstraintTypeEnum::frcSpacingTablePrlConstraint) {
        std::cout << "original type is SPACINGTABLE PARALLELRUNLENGTH, ";
      } else if (minSpc->typeId() ==
                 frConstraintTypeEnum::frcSpacingTableTwConstraint) {
        std::cout << "original type is SPACINGTABLE TWOWIDTHS, ";
      } else {
        std::cout << "original type is UNKNWON, ";
      }
      if (in->typeId() == frConstraintTypeEnum::frcSpacingConstraint) {
        std::cout << "new type is SPACING";
      } else if (in->typeId() ==
                 frConstraintTypeEnum::frcSpacingTablePrlConstraint) {
        std::cout << "new type is SPACINGTABLE PARALLELRUNLENGTH";
      } else if (in->typeId() ==
                 frConstraintTypeEnum::frcSpacingTableTwConstraint) {
        std::cout << "new type is SPACINGTABLE TWOWIDTHS";
      } else {
        std::cout << "new type is UNKNWON";
      }
      std::cout << std::endl;
    }
    minSpc = in;
  }
  bool hasSpacingSamenet() const { return (spacingSamenet); }
  frSpacingSamenetConstraint* getSpacingSamenet() const {
    return spacingSamenet;
  }
  void setSpacingSamenet(frSpacingSamenetConstraint* in) {
    spacingSamenet = in;
  }
  bool hasSpacingTableInfluence() const { return (spacingInfluence); }
  frSpacingTableInfluenceConstraint* getSpacingTableInfluence() const {
    return spacingInfluence;
  }
  void setSpacingTableInfluence(frSpacingTableInfluenceConstraint* in) {
    spacingInfluence = in;
  }
  bool hasEolSpacing() const { return (eols.empty() ? false : true); }
  void addEolSpacing(frSpacingEndOfLineConstraint* in) { eols.push_back(in); }
  const std::vector<frSpacingEndOfLineConstraint*>& getEolSpacing() const {
    return eols;
  }
  // lef58
  void addLef58CutSpacingConstraint(frLef58CutSpacingConstraint* in) {
    if (in->isSameNet()) {
      lef58CutSpacingSamenetConstraints.push_back(in);
    } else {
      lef58CutSpacingConstraints.push_back(in);
    }
  }
  const std::vector<frLef58CutSpacingConstraint*>&
  getLef58CutSpacingConstraints(bool samenet = false) const {
    if (samenet) {
      return lef58CutSpacingSamenetConstraints;
    } else {
      return lef58CutSpacingConstraints;
    }
  }
  void addLef58MinStepConstraint(frLef58MinStepConstraint* in) {
    lef58MinStepConstraints.push_back(in);
  }
  const std::vector<frLef58MinStepConstraint*>& getLef58MinStepConstraints()
      const {
    return lef58MinStepConstraints;
  }

  void addLef58EolExtConstraint(frLef58EolExtensionConstraint* in) {
    lef58EolExtConstraints.push_back(in);
  }
  const std::vector<frLef58EolExtensionConstraint*>& getLef58EolExtConstraints()
      const {
    return lef58EolExtConstraints;
  }

  void addCutSpacingConstraint(frCutSpacingConstraint* in) {
    if (!(in->isLayer())) {
      if (in->hasSameNet()) {
        cutSpacingSamenetConstraints.push_back(in);
      } else {
        cutConstraints.push_back(in);
      }
    } else {
      if (!(in->hasSameNet())) {
        if (interLayerCutSpacingConstraintsMap.find(in->getSecondLayerName()) !=
            interLayerCutSpacingConstraintsMap.end()) {
          std::cout << "Error: Up to one diff-net inter-layer cut spacing rule "
                       "can be specified for one layer pair. Rule ignored\n";
        } else {
          interLayerCutSpacingConstraintsMap[in->getSecondLayerName()] = in;
        }
      } else {
        if (interLayerCutSpacingSamenetConstraintsMap.find(
                in->getSecondLayerName()) !=
            interLayerCutSpacingSamenetConstraintsMap.end()) {
          std::cout << "Error: Up to one same-net inter-layer cut spacing rule "
                       "can be specified for one layer pair. Rule ignored\n";
        } else {
          interLayerCutSpacingSamenetConstraintsMap[in->getSecondLayerName()] =
              in;
        }
      }
    }
  }
  frCutSpacingConstraint* getInterLayerCutSpacing(frLayerNum layerNum,
                                                  bool samenet = false) const {
    if (!samenet) {
      return interLayerCutSpacingConstraints[layerNum];
    } else {
      return interLayerCutSpacingSamenetConstraints[layerNum];
    }
  }
  const std::vector<frCutSpacingConstraint*>& getInterLayerCutSpacingConstraint(
      bool samenet = false) const {
    if (!samenet) {
      return interLayerCutSpacingConstraints;
    } else {
      return interLayerCutSpacingSamenetConstraints;
    }
  }
  // do not use this after initialization
  std::vector<frCutSpacingConstraint*>& getInterLayerCutSpacingConstraintRef(
      bool samenet = false) {
    if (!samenet) {
      return interLayerCutSpacingConstraints;
    } else {
      return interLayerCutSpacingSamenetConstraints;
    }
  }
  const std::map<std::string, frCutSpacingConstraint*>&
  getInterLayerCutSpacingConstraintMap(bool samenet = false) const {
    if (!samenet) {
      return interLayerCutSpacingConstraintsMap;
    } else {
      return interLayerCutSpacingSamenetConstraintsMap;
    }
  }
  const std::vector<frCutSpacingConstraint*>& getCutConstraint(
      bool samenet = false) const {
    if (samenet) {
      return cutSpacingSamenetConstraints;
    } else {
      return cutConstraints;
    }
  }
  const std::vector<frCutSpacingConstraint*>& getCutSpacing(bool samenet =
                                                                false) const {
    if (samenet) {
      return cutSpacingSamenetConstraints;
    } else {
      return cutConstraints;
    }
  }
  frCoord getCutSpacingValue() const {
    frCoord s = 0;
    for (auto con : getCutSpacing()) {
      s = max(s, con->getCutSpacing());
    }
    return s;
  }
  bool hasCutSpacing(bool samenet = false) const {
    if (samenet) {
      return (!cutSpacingSamenetConstraints.empty());
    } else {
      return (!cutConstraints.empty());
    }
  }
  bool hasInterLayerCutSpacing(frLayerNum layerNum,
                               bool samenet = false) const {
    if (samenet) {
      return (!(interLayerCutSpacingSamenetConstraints[layerNum] == nullptr));
    } else {
      return (!(interLayerCutSpacingConstraints[layerNum] == nullptr));
    }
  }
  void setRecheckConstraint(frRecheckConstraint* in) { recheckConstraint = in; }
  frRecheckConstraint* getRecheckConstraint() { return recheckConstraint; }
  void setShortConstraint(frShortConstraint* in) { shortConstraint = in; }
  frShortConstraint* getShortConstraint() { return shortConstraint; }
  void setOffGridConstraint(frOffGridConstraint* in) { offGridConstraint = in; }
  frOffGridConstraint* getOffGridConstraint() { return offGridConstraint; }
  void setNonSufficientMetalConstraint(frNonSufficientMetalConstraint* in) {
    nonSufficientMetalConstraint = in;
  }
  frNonSufficientMetalConstraint* getNonSufficientMetalConstraint() {
    return nonSufficientMetalConstraint;
  }
  void setAreaConstraint(frAreaConstraint* in) { areaConstraint = in; }
  frAreaConstraint* getAreaConstraint() { return areaConstraint; }
  void setMinStepConstraint(frMinStepConstraint* in) { minStepConstraint = in; }
  frMinStepConstraint* getMinStepConstraint() { return minStepConstraint; }
  void setMinWidthConstraint(frMinWidthConstraint* in) {
    minWidthConstraint = in;
  }
  frMinWidthConstraint* getMinWidthConstraint() { return minWidthConstraint; }

  void addMinimumcutConstraint(frMinimumcutConstraint* in) {
    minimumcutConstraints.push_back(in);
  }
  const std::vector<frMinimumcutConstraint*>& getMinimumcutConstraints() const {
    return minimumcutConstraints;
  }
  bool hasMinimumcut() const { return (!minimumcutConstraints.empty()); }

<<<<<<< HEAD
  void addLef58MinimumcutConstraint(frLef58MinimumcutConstraint* in)
  {
    lef58MinimumcutConstraints.push_back(in);
  }
  const std::vector<frLef58MinimumcutConstraint*>&
  getLef58MinimumcutConstraints() const
  {
    return lef58MinimumcutConstraints;
  }
  bool hasLef58Minimumcut() const
  {
    return (!lef58MinimumcutConstraints.empty());
  }

  void addMinEnclosedAreaConstraint(frMinEnclosedAreaConstraint* in)
  {
=======
  void addMinEnclosedAreaConstraint(frMinEnclosedAreaConstraint* in) {
>>>>>>> f34fe215
    minEnclosedAreaConstraints.push_back(in);
  }

  const std::vector<frMinEnclosedAreaConstraint*>&
  getMinEnclosedAreaConstraints() const {
    return minEnclosedAreaConstraints;
  }

  bool hasMinEnclosedArea() const {
    return (!minEnclosedAreaConstraints.empty());
  }

  void setLef58RectOnlyConstraint(frLef58RectOnlyConstraint* in) {
    lef58RectOnlyConstraint = in;
  }
  frLef58RectOnlyConstraint* getLef58RectOnlyConstraint() const {
    return lef58RectOnlyConstraint;
  }

  void setLef58RightWayOnGridOnlyConstraint(
      frLef58RightWayOnGridOnlyConstraint* in) {
    lef58RightWayOnGridOnlyConstraint = in;
  }
  frLef58RightWayOnGridOnlyConstraint* getLef58RightWayOnGridOnlyConstraint() {
    return lef58RightWayOnGridOnlyConstraint;
  }

  void addLef58CornerSpacingConstraint(frLef58CornerSpacingConstraint* in) {
    lef58CornerSpacingConstraints.push_back(in);
  }

  const std::vector<frLef58CornerSpacingConstraint*>&
  getLef58CornerSpacingConstraints() const {
    return lef58CornerSpacingConstraints;
  }

  bool hasLef58CornerSpacingConstraint() const {
    return (!lef58CornerSpacingConstraints.empty());
  }

  void addLef58EolKeepOutConstraint(frLef58EolKeepOutConstraint* in) {
    lef58EolKeepOutConstraints.push_back(in);
  }

  const std::vector<frLef58EolKeepOutConstraint*>&
  getLef58EolKeepOutConstraints() const {
    return lef58EolKeepOutConstraints;
  }

  bool hasLef58EolKeepOutConstraint() const {
    return (!lef58EolKeepOutConstraints.empty());
  }

  void setLef58SameNetInterCutSpcTblConstraint(
      frLef58CutSpacingTableConstraint* con) {
    lef58SameNetInterCutSpacingTableConstraint = con;
  }

  bool hasLef58SameNetInterCutSpcTblConstraint() const {
    return lef58SameNetInterCutSpacingTableConstraint != nullptr;
  }

  frLef58CutSpacingTableConstraint* getLef58SameNetInterCutSpcTblConstraint()
      const {
    return lef58SameNetInterCutSpacingTableConstraint;
  }

  void setLef58SameMetalInterCutSpcTblConstraint(
      frLef58CutSpacingTableConstraint* con) {
    lef58SameMetalInterCutSpacingTableConstraint = con;
  }

  bool hasLef58SameMetalInterCutSpcTblConstraint() const {
    return lef58SameMetalInterCutSpacingTableConstraint != nullptr;
  }

  frLef58CutSpacingTableConstraint* getLef58SameMetalInterCutSpcTblConstraint()
      const {
    return lef58SameMetalInterCutSpacingTableConstraint;
  }

  void setLef58DefaultInterCutSpcTblConstraint(
      frLef58CutSpacingTableConstraint* con) {
    lef58DefaultInterCutSpacingTableConstraint = con;
  }

  bool hasLef58DefaultInterCutSpcTblConstraint() const {
    return lef58DefaultInterCutSpacingTableConstraint != nullptr;
  }

  frLef58CutSpacingTableConstraint* getLef58DefaultInterCutSpcTblConstraint()
      const {
    return lef58DefaultInterCutSpacingTableConstraint;
  }

  void setDrEolSpacingConstraint(frCoord width, frCoord space, frCoord within) {
    drEolCon.eolWidth = width;
    drEolCon.eolSpace = space;
    drEolCon.eolWithin = within;
  }

  const drEolSpacingConstraint& getDrEolSpacingConstraint() const {
    return drEolCon;
  }

  void printAllConstraints(utl::Logger* logger);

 protected:
  odb::dbTechLayer* db_layer_;
  bool fakeCut;
  bool fakeMasterslice;
  frLayerNum layerNum;
  frUInt4 width;
  frUInt4 minWidth;
  frViaDef* defaultViaDef;
  bool hasMinStepViol;
  bool unidirectional;
  std::set<frViaDef*> viaDefs;
  std::vector<frLef58CutClass*> cutClasses;
  std::map<std::string, int> name2CutClassIdxMap;
  frCollection<frConstraint*> constraints;

  frCollection<frLef58SpacingEndOfLineConstraint*>
      lef58SpacingEndOfLineConstraints;

  frConstraint* minSpc;
  frSpacingSamenetConstraint* spacingSamenet;
  frSpacingTableInfluenceConstraint* spacingInfluence;
  std::vector<frSpacingEndOfLineConstraint*> eols;
  std::vector<frCutSpacingConstraint*> cutConstraints;
  std::vector<frCutSpacingConstraint*> cutSpacingSamenetConstraints;
  // limited one per layer, vector.size() == layers.size()
  std::vector<frCutSpacingConstraint*> interLayerCutSpacingConstraints;
  // limited one per layer and only effective when diff-net version exists,
  // vector.size() == layers.size()
  std::vector<frCutSpacingConstraint*> interLayerCutSpacingSamenetConstraints;
  // temp storage for inter-layer cut spacing before postProcess
  std::map<std::string, frCutSpacingConstraint*>
      interLayerCutSpacingConstraintsMap;
  std::map<std::string, frCutSpacingConstraint*>
      interLayerCutSpacingSamenetConstraintsMap;

  std::vector<frLef58CutSpacingConstraint*> lef58CutSpacingConstraints;
  std::vector<frLef58CutSpacingConstraint*> lef58CutSpacingSamenetConstraints;

  frRecheckConstraint* recheckConstraint;
  frShortConstraint* shortConstraint;
  frOffGridConstraint* offGridConstraint;
  std::vector<frMinEnclosedAreaConstraint*> minEnclosedAreaConstraints;
  frNonSufficientMetalConstraint* nonSufficientMetalConstraint;
  frAreaConstraint* areaConstraint;
  frMinStepConstraint* minStepConstraint;
  std::vector<frLef58MinStepConstraint*> lef58MinStepConstraints;
  std::vector<frLef58EolExtensionConstraint*> lef58EolExtConstraints;
  frMinWidthConstraint* minWidthConstraint;
  std::vector<frMinimumcutConstraint*> minimumcutConstraints;
  std::vector<frLef58MinimumcutConstraint*> lef58MinimumcutConstraints;
  frLef58RectOnlyConstraint* lef58RectOnlyConstraint;
  frLef58RightWayOnGridOnlyConstraint* lef58RightWayOnGridOnlyConstraint;

  frLef58CutSpacingTableConstraint* lef58CutSpacingTableSameNetMetalConstraint;
  frLef58CutSpacingTableConstraint* lef58CutSpacingTableDiffNetConstraint;
  frLef58CutSpacingTableConstraint* lef58SameNetInterCutSpacingTableConstraint;
  frLef58CutSpacingTableConstraint*
      lef58SameMetalInterCutSpacingTableConstraint;
  frLef58CutSpacingTableConstraint* lef58DefaultInterCutSpacingTableConstraint;

  std::vector<frLef58CornerSpacingConstraint*> lef58CornerSpacingConstraints;
  std::vector<frLef58EolKeepOutConstraint*> lef58EolKeepOutConstraints;
  drEolSpacingConstraint drEolCon;
};
}  // namespace fr

#endif<|MERGE_RESOLUTION|>--- conflicted
+++ resolved
@@ -517,7 +517,6 @@
   }
   bool hasMinimumcut() const { return (!minimumcutConstraints.empty()); }
 
-<<<<<<< HEAD
   void addLef58MinimumcutConstraint(frLef58MinimumcutConstraint* in)
   {
     lef58MinimumcutConstraints.push_back(in);
@@ -531,12 +530,8 @@
   {
     return (!lef58MinimumcutConstraints.empty());
   }
-
-  void addMinEnclosedAreaConstraint(frMinEnclosedAreaConstraint* in)
-  {
-=======
+  
   void addMinEnclosedAreaConstraint(frMinEnclosedAreaConstraint* in) {
->>>>>>> f34fe215
     minEnclosedAreaConstraints.push_back(in);
   }
 
