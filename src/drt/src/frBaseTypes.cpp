/*
 * Copyright (c) 2022, The Regents of the University of California
 * All rights reserved.
 *
 * Redistribution and use in source and binary forms, with or without
 * modification, are permitted provided that the following conditions are met:
 *     * Redistributions of source code must retain the above copyright
 *       notice, this list of conditions and the following disclaimer.
 *     * Redistributions in binary form must reproduce the above copyright
 *       notice, this list of conditions and the following disclaimer in the
 *       documentation and/or other materials provided with the distribution.
 *     * Neither the name of the University nor the
 *       names of its contributors may be used to endorse or promote products
 *       derived from this software without specific prior written permission.
 *
 * THIS SOFTWARE IS PROVIDED BY THE COPYRIGHT HOLDERS AND CONTRIBUTORS "AS IS"
 * AND ANY EXPRESS OR IMPLIED WARRANTIES, INCLUDING, BUT NOT LIMITED TO, THE
 * IMPLIED WARRANTIES OF MERCHANTABILITY AND FITNESS FOR A PARTICULAR PURPOSE
 * ARE DISCLAIMED. IN NO EVENT SHALL THE REGENTS BE LIABLE FOR ANY DIRECT,
 * INDIRECT, INCIDENTAL, SPECIAL, EXEMPLARY, OR CONSEQUENTIAL DAMAGES
 * (INCLUDING, BUT NOT LIMITED TO, PROCUREMENT OF SUBSTITUTE GOODS OR SERVICES;
 * LOSS OF USE, DATA, OR PROFITS; OR BUSINESS INTERRUPTION) HOWEVER CAUSED AND
 * ON ANY THEORY OF LIABILITY, WHETHER IN CONTRACT, STRICT LIABILITY, OR TORT
 * (INCLUDING NEGLIGENCE OR OTHERWISE) ARISING IN ANY WAY OUT OF THE USE OF THIS
 * SOFTWARE, EVEN IF ADVISED OF THE POSSIBILITY OF SUCH DAMAGE.
 */

#include <iostream>

#include "frBaseTypes.h"

namespace fr {

std::ostream& operator<<(std::ostream& os, frMinstepTypeEnum type)
{
  switch (type) {
    case frMinstepTypeEnum::UNKNOWN:
      return os << "UNKNOWN";
    case frMinstepTypeEnum::INSIDECORNER:
      return os << "INSIDECORNER";
    case frMinstepTypeEnum::OUTSIDECORNER:
      return os << "OUTSIDECORNER";
    case frMinstepTypeEnum::STEP:
      return os << "STEP";
  }
  return os << "Bad frMinstepTypeEnum";
}

std::ostream& operator<<(std::ostream& os, frMinimumcutConnectionEnum conn)
{
  switch (conn) {
    case frMinimumcutConnectionEnum::UNKNOWN:
      return os << "UNKNOWN";
    case frMinimumcutConnectionEnum::FROMABOVE:
      return os << "FROMABOVE";
    case frMinimumcutConnectionEnum::FROMBELOW:
      return os << "FROMBELOW";
  }
  return os << "Bad frMinimumcutConnectionEnum";
}

std::ostream& operator<<(std::ostream& os, frCornerTypeEnum type)
{
  switch (type) {
    case frCornerTypeEnum::UNKNOWN:
      return os << "UNKNOWN";
    case frCornerTypeEnum::CONCAVE:
      return os << "CONCAVE";
    case frCornerTypeEnum::CONVEX:
      return os << "CONVEX";
  }
  return os << "Bad frCornerTypeEnum";
}

std::ostream& operator<<(std::ostream& os, frBlockObjectEnum type)
{
  switch (type) {
    case frBlockObjectEnum::frcNet:
      return os << "frcNet";
    case frBlockObjectEnum::frcBTerm:
      return os << "frcBTerm";
    case frBlockObjectEnum::frcMTerm:
      return os << "frcMTerm";
    case frBlockObjectEnum::frcInst:
      return os << "frcInst";
    case frBlockObjectEnum::frcVia:
      return os << "frcVia";
    case frBlockObjectEnum::frcBPin:
      return os << "frcBPin";
    case frBlockObjectEnum::frcMPin:
      return os << "frcMPin";
    case frBlockObjectEnum::frcInstTerm:
      return os << "frcInstTerm";
    case frBlockObjectEnum::frcRect:
      return os << "frcRect";
    case frBlockObjectEnum::frcPolygon:
      return os << "frcPolygon";
    case frBlockObjectEnum::frcSteiner:
      return os << "frcSteiner";
    case frBlockObjectEnum::frcRoute:
      return os << "frcRoute";
    case frBlockObjectEnum::frcPathSeg:
      return os << "frcPathSeg";
    case frBlockObjectEnum::frcGuide:
      return os << "frcGuide";
    case frBlockObjectEnum::frcBlockage:
      return os << "frcBlockage";
    case frBlockObjectEnum::frcLayerBlockage:
      return os << "frcLayerBlockage";
    case frBlockObjectEnum::frcBlock:
      return os << "frcBlock";
    case frBlockObjectEnum::frcMaster:
      return os << "frcMaster";
    case frBlockObjectEnum::frcBoundary:
      return os << "frcBoundary";
    case frBlockObjectEnum::frcInstBlockage:
      return os << "frcInstBlockage";
    case frBlockObjectEnum::frcAccessPattern:
      return os << "frcAccessPattern";
    case frBlockObjectEnum::frcMarker:
      return os << "frcMarker";
    case frBlockObjectEnum::frcNode:
      return os << "frcNode";
    case frBlockObjectEnum::frcPatchWire:
      return os << "frcPatchWire";
    case frBlockObjectEnum::frcRPin:
      return os << "frcRPin";
    case frBlockObjectEnum::frcAccessPoint:
      return os << "frcAccessPoint";
    case frBlockObjectEnum::frcAccessPoints:
      return os << "frcAccessPoints";
    case frBlockObjectEnum::frcPinAccess:
      return os << "frcPinAccess";
    case frBlockObjectEnum::frcCMap:
      return os << "frcCMap";
    case frBlockObjectEnum::frcGCellPattern:
      return os << "frcGCellPattern";
    case frBlockObjectEnum::frcTrackPattern:
      return os << "frcTrackPattern";
    case frBlockObjectEnum::grcNode:
      return os << "grcNode";
    case frBlockObjectEnum::grcNet:
      return os << "grcNet";
    case frBlockObjectEnum::grcPin:
      return os << "grcPin";
    case frBlockObjectEnum::grcAccessPattern:
      return os << "grcAccessPattern";
    case frBlockObjectEnum::grcPathSeg:
      return os << "grcPathSeg";
    case frBlockObjectEnum::grcRef:
      return os << "grcRef";
    case frBlockObjectEnum::grcVia:
      return os << "grcVia";
    case frBlockObjectEnum::drcNet:
      return os << "drcNet";
    case frBlockObjectEnum::drcPin:
      return os << "drcPin";
    case frBlockObjectEnum::drcAccessPattern:
      return os << "drcAccessPattern";
    case frBlockObjectEnum::drcPathSeg:
      return os << "drcPathSeg";
    case frBlockObjectEnum::drcVia:
      return os << "drcVia";
    case frBlockObjectEnum::drcMazeMarker:
      return os << "drcMazeMarker";
    case frBlockObjectEnum::drcPatchWire:
      return os << "drcPatchWire";
    case frBlockObjectEnum::tacTrack:
      return os << "tacTrack";
    case frBlockObjectEnum::tacPin:
      return os << "tacPin";
    case frBlockObjectEnum::tacPathSeg:
      return os << "tacPathSeg";
    case frBlockObjectEnum::tacVia:
      return os << "tacVia";
    case frBlockObjectEnum::gccNet:
      return os << "gccNet";
    case frBlockObjectEnum::gccPin:
      return os << "gccPin";
    case frBlockObjectEnum::gccEdge:
      return os << "gccEdge";
    case frBlockObjectEnum::gccRect:
      return os << "gccRect";
    case frBlockObjectEnum::gccPolygon:
      return os << "gccPolygon";
  }
  return os << "Bad frBlockObjectEnum";
}

std::ostream& operator<<(std::ostream& os, frConstraintTypeEnum type)
{
  switch (type) {
    case frConstraintTypeEnum::frcShortConstraint:
      return os << "frcShortConstraint";
    case frConstraintTypeEnum::frcAreaConstraint:
      return os << "frcAreaConstraint";
    case frConstraintTypeEnum::frcMinWidthConstraint:
      return os << "frcMinWidthConstraint";
    case frConstraintTypeEnum::frcSpacingConstraint:
      return os << "frcSpacingConstraint";
    case frConstraintTypeEnum::frcSpacingEndOfLineConstraint:
      return os << "frcSpacingEndOfLineConstraint";
    case frConstraintTypeEnum::frcSpacingEndOfLineParallelEdgeConstraint:
      return os << "frcSpacingEndOfLineParallelEdgeConstraint";
    case frConstraintTypeEnum::frcSpacingTableConstraint:
      return os << "frcSpacingTableConstraint";
    case frConstraintTypeEnum::frcSpacingTablePrlConstraint:
      return os << "frcSpacingTablePrlConstraint";
    case frConstraintTypeEnum::frcSpacingTableTwConstraint:
      return os << "frcSpacingTableTwConstraint";
    case frConstraintTypeEnum::frcLef58SpacingTableConstraint:
      return os << "frcLef58SpacingTableConstraint";
    case frConstraintTypeEnum::frcLef58CutSpacingTableConstraint:
      return os << "frcLef58CutSpacingTableConstraint";
    case frConstraintTypeEnum::frcLef58CutSpacingTablePrlConstraint:
      return os << "frcLef58CutSpacingTablePrlConstraint";
    case frConstraintTypeEnum::frcLef58CutSpacingTableLayerConstraint:
      return os << "frcLef58CutSpacingTableLayerConstraint";
    case frConstraintTypeEnum::frcLef58CutSpacingConstraint:
      return os << "frcLef58CutSpacingConstraint";
    case frConstraintTypeEnum::frcLef58CutSpacingParallelWithinConstraint:
      return os << "frcLef58CutSpacingParallelWithinConstraint";
    case frConstraintTypeEnum::frcLef58CutSpacingAdjacentCutsConstraint:
      return os << "frcLef58CutSpacingAdjacentCutsConstraint";
    case frConstraintTypeEnum::frcLef58CutSpacingLayerConstraint:
      return os << "frcLef58CutSpacingLayerConstraint";
    case frConstraintTypeEnum::frcCutSpacingConstraint:
      return os << "frcCutSpacingConstraint";
    case frConstraintTypeEnum::frcMinStepConstraint:
      return os << "frcMinStepConstraint";
    case frConstraintTypeEnum::frcLef58MinStepConstraint:
      return os << "frcLef58MinStepConstraint";
    case frConstraintTypeEnum::frcMinimumcutConstraint:
      return os << "frcMinimumcutConstraint";
    case frConstraintTypeEnum::frcOffGridConstraint:
      return os << "frcOffGridConstraint";
    case frConstraintTypeEnum::frcMinEnclosedAreaConstraint:
      return os << "frcMinEnclosedAreaConstraint";
    case frConstraintTypeEnum::frcLef58CornerSpacingConstraint:
      return os << "frcLef58CornerSpacingConstraint";
    case frConstraintTypeEnum::frcLef58CornerSpacingConcaveCornerConstraint:
      return os << "frcLef58CornerSpacingConcaveCornerConstraint";
    case frConstraintTypeEnum::frcLef58CornerSpacingConvexCornerConstraint:
      return os << "frcLef58CornerSpacingConvexCornerConstraint";
    case frConstraintTypeEnum::frcLef58CornerSpacingSpacingConstraint:
      return os << "frcLef58CornerSpacingSpacingConstraint";
    case frConstraintTypeEnum::frcLef58CornerSpacingSpacing1DConstraint:
      return os << "frcLef58CornerSpacingSpacing1DConstraint";
    case frConstraintTypeEnum::frcLef58CornerSpacingSpacing2DConstraint:
      return os << "frcLef58CornerSpacingSpacing2DConstraint";
    case frConstraintTypeEnum::frcLef58SpacingEndOfLineConstraint:
      return os << "frcLef58SpacingEndOfLineConstraint";
    case frConstraintTypeEnum::frcLef58SpacingEndOfLineWithinConstraint:
      return os << "frcLef58SpacingEndOfLineWithinConstraint";
    case frConstraintTypeEnum::frcLef58SpacingEndOfLineWithinEndToEndConstraint:
      return os << "frcLef58SpacingEndOfLineWithinEndToEndConstraint";
    case frConstraintTypeEnum::
        frcLef58SpacingEndOfLineWithinEncloseCutConstraint:
      return os << "frcLef58SpacingEndOfLineWithinEncloseCutConstraint";
    case frConstraintTypeEnum::
        frcLef58SpacingEndOfLineWithinParallelEdgeConstraint:
      return os << "frcLef58SpacingEndOfLineWithinParallelEdgeConstraint";
    case frConstraintTypeEnum::
        frcLef58SpacingEndOfLineWithinMaxMinLengthConstraint:
      return os << "frcLef58SpacingEndOfLineWithinMaxMinLengthConstraint";
    case frConstraintTypeEnum::frcLef58CutClassConstraint:
      return os << "frcLef58CutClassConstraint";
    case frConstraintTypeEnum::frcNonSufficientMetalConstraint:
      return os << "frcNonSufficientMetalConstraint";
    case frConstraintTypeEnum::frcSpacingSamenetConstraint:
      return os << "frcSpacingSamenetConstraint";
    case frConstraintTypeEnum::frcLef58RightWayOnGridOnlyConstraint:
      return os << "frcLef58RightWayOnGridOnlyConstraint";
    case frConstraintTypeEnum::frcLef58RectOnlyConstraint:
      return os << "frcLef58RectOnlyConstraint";
    case frConstraintTypeEnum::frcRecheckConstraint:
      return os << "frcRecheckConstraint";
    case frConstraintTypeEnum::frcSpacingTableInfluenceConstraint:
      return os << "frcSpacingTableInfluenceConstraint";
    case frConstraintTypeEnum::frcLef58EolExtensionConstraint:
      return os << "frcLef58EolExtensionConstraint";
    case frConstraintTypeEnum::frcLef58EolKeepOutConstraint:
      return os << "frcLef58EolKeepOutConstraint";
<<<<<<< HEAD
    case frConstraintTypeEnum::frcMetalWidthViaConstraint:
      return os << "frcMetalWidthViaConstraint";
=======
    case frConstraintTypeEnum::frcLef58AreaConstraint:
      return os << "frcLef58AreaConstraint";
>>>>>>> a63a1915
  }
  return os << "Bad frConstraintTypeEnum";
}

}  // namespace fr<|MERGE_RESOLUTION|>--- conflicted
+++ resolved
@@ -281,13 +281,10 @@
       return os << "frcLef58EolExtensionConstraint";
     case frConstraintTypeEnum::frcLef58EolKeepOutConstraint:
       return os << "frcLef58EolKeepOutConstraint";
-<<<<<<< HEAD
     case frConstraintTypeEnum::frcMetalWidthViaConstraint:
       return os << "frcMetalWidthViaConstraint";
-=======
     case frConstraintTypeEnum::frcLef58AreaConstraint:
       return os << "frcLef58AreaConstraint";
->>>>>>> a63a1915
   }
   return os << "Bad frConstraintTypeEnum";
 }
