--- conflicted
+++ resolved
@@ -485,61 +485,8 @@
 {
   if (getDesign()->getTopBlock() != nullptr)
     return;
-<<<<<<< HEAD
-  io::Parser parser(getDesign(), logger_);
-  parser.readDb(db_);
-=======
   io::Parser parser(db_, getDesign(), logger_);
   parser.readDb();
-  auto tech = getDesign()->getTech();
-  if (!BOTTOM_ROUTING_LAYER_NAME.empty()) {
-    frLayer* layer = tech->getLayer(BOTTOM_ROUTING_LAYER_NAME);
-    if (layer) {
-      BOTTOM_ROUTING_LAYER = layer->getLayerNum();
-    } else {
-      logger_->warn(utl::DRT,
-                    272,
-                    "bottomRoutingLayer {} not found.",
-                    BOTTOM_ROUTING_LAYER_NAME);
-    }
-  }
-
-  if (!TOP_ROUTING_LAYER_NAME.empty()) {
-    frLayer* layer = tech->getLayer(TOP_ROUTING_LAYER_NAME);
-    if (layer) {
-      TOP_ROUTING_LAYER = layer->getLayerNum();
-    } else {
-      logger_->warn(utl::DRT,
-                    273,
-                    "topRoutingLayer {} not found.",
-                    TOP_ROUTING_LAYER_NAME);
-    }
-  }
-
-  if (!VIAINPIN_BOTTOMLAYER_NAME.empty()) {
-    frLayer* layer = tech->getLayer(VIAINPIN_BOTTOMLAYER_NAME);
-    if (layer) {
-      VIAINPIN_BOTTOMLAYERNUM = layer->getLayerNum();
-    } else {
-      logger_->warn(utl::DRT,
-                    606,
-                    "via in pin bottom layer {} not found.",
-                    VIAINPIN_BOTTOMLAYERNUM);
-    }
-  }
-
-  if (!VIAINPIN_TOPLAYER_NAME.empty()) {
-    frLayer* layer = tech->getLayer(VIAINPIN_TOPLAYER_NAME);
-    if (layer) {
-      VIAINPIN_TOPLAYERNUM = layer->getLayerNum();
-    } else {
-      logger_->warn(utl::DRT,
-                    607,
-                    "via in pin top layer {} not found.",
-                    VIAINPIN_TOPLAYERNUM);
-    }
-  }
->>>>>>> e5fe472b
   parser.postProcess();
   if (db_ != nullptr && db_->getChip() != nullptr
       && db_->getChip()->getBlock() != nullptr)
