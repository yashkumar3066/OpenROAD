--- conflicted
+++ resolved
@@ -702,12 +702,7 @@
                                              eolNonPrlSpacing,
                                              endPrlSpacing,
                                              endPrl);
-<<<<<<< HEAD
-  gtl::rectangle_data<frCoord> triggerRect;
   std::vector<std::pair<segment_t, gcSegment*>> results;
-=======
-  vector<pair<segment_t, gcSegment*>> results;
->>>>>>> 17e2932b
   auto& workerRegionQuery = getWorkerRegionQuery();
   workerRegionQuery.queryPolygonEdge(queryBox, edge->getLayerNum(), results);
   for (auto& [boostSeg, ptr] : results) {
