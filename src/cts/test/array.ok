[INFO ODB-0227] LEF file: Nangate45/Nangate45_tech.lef, created 22 layers, 27 vias
[INFO ODB-0227] LEF file: Nangate45/Nangate45_stdcell.lef, created 135 library cells
[INFO ODB-0227] LEF file: array_tile.lef, created 1 library cells
[INFO IFP-0001] Added 3528 rows of 26000 site FreePDK45_38x28_10R_NP_162NW_34O.
[INFO ODB-0303] The initial 3528 rows (91728000 sites) were cut with 225 shapes for a total of 52263 rows (14219856 sites).
[INFO CTS-0050] Root buffer is BUF_X4.
[INFO CTS-0051] Sink buffer is BUF_X4.
[INFO CTS-0052] The following clock buffers will be used for CTS:
                    BUF_X4
[INFO CTS-0049] Characterization buffer is BUF_X4.
[INFO CTS-0007] Net "clk" found for clock "clk".
[INFO CTS-0010]  Clock net "clk" has 2475 sinks.
[INFO CTS-0008] TritonCTS found 1 clock nets.
[INFO CTS-0097] Characterization used 1 buffer(s) types.
[INFO CTS-0200] 225 placement blockages have been identified.
[INFO CTS-0027] Generating H-Tree topology for net clk.
[INFO CTS-0028]  Total number of sinks: 2475.
[INFO CTS-0029]  Sinks will be clustered in groups of up to 20 and with maximum cluster diameter of 100.0 um.
[INFO CTS-0030]  Number of static layers: 0.
[INFO CTS-0020]  Wire segment unit: 14000  dbu (7 um).
[INFO CTS-0204] A clustering solution was found from clustering size of 30 and clustering diameter of 100.
[INFO CTS-0205] Better solution may be possible if either -sink_clustering_size, -sink_clustering_max_diameter, or both options are omitted to enable automatic clustering.
[INFO CTS-0019]  Total number of sinks after clustering: 279.
[INFO CTS-0024]  Normalized sink region: [(1.43857, 3.42643), (661.439, 704.276)].
[INFO CTS-0025]     Width:  660.0000.
[INFO CTS-0026]     Height: 700.8493.
 Level 1
    Direction: Vertical
    Sinks per sub-region: 140
    Sub-region size: 660.0000 X 350.4246
[INFO CTS-0034]     Segment length (rounded): 176.
 Level 2
    Direction: Horizontal
    Sinks per sub-region: 70
    Sub-region size: 330.0000 X 350.4246
[INFO CTS-0034]     Segment length (rounded): 166.
 Level 3
    Direction: Vertical
    Sinks per sub-region: 35
    Sub-region size: 330.0000 X 175.2123
[INFO CTS-0034]     Segment length (rounded): 88.
 Level 4
    Direction: Horizontal
    Sinks per sub-region: 18
    Sub-region size: 165.0000 X 175.2123
[INFO CTS-0034]     Segment length (rounded): 82.
 Level 5
    Direction: Vertical
    Sinks per sub-region: 9
    Sub-region size: 165.0000 X 87.6062
[INFO CTS-0034]     Segment length (rounded): 44.
[INFO CTS-0032]  Stop criterion found. Max number of sinks is 15.
[INFO CTS-0035]  Number of sinks covered: 279.
[INFO CTS-0018]     Created 231 clock buffers.
[INFO CTS-0012]     Minimum number of buffers in the clock path: 18.
[INFO CTS-0013]     Maximum number of buffers in the clock path: 19.
[INFO CTS-0015]     Created 231 clock nets.
[INFO CTS-0016]     Fanout distribution for the current clock = 2:1, 5:1, 6:1, 7:6, 8:11, 9:7, 10:8, 11:3, 12:2, 14:2, 15:1, 19:1, 20:3, 21:36, 30:45..
[INFO CTS-0017]     Max level of the clock tree: 5.
[INFO CTS-0098] Clock net "clk"
[INFO CTS-0099]  Sinks 2537
[INFO CTS-0100]  Leaf buffers 96
[INFO CTS-0101]  Average sink wire length 9247.25 um
[INFO CTS-0102]  Path depth 18 - 19
[INFO CTS-0207]  Leaf load cells 62
[INFO RSZ-0058] Using max wire length 693um.
[INFO RSZ-0047] Found 33 long wires.
[INFO RSZ-0048] Inserted 93 buffers in 33 nets.
Placement Analysis
---------------------------------
<<<<<<< HEAD
total displacement       2715.4 u
average displacement        1.0 u
max displacement          132.5 u
original HPWL          132880.6 u
legalized HPWL         133321.0 u
=======
total displacement       3153.9 u
average displacement        1.1 u
max displacement          111.5 u
original HPWL          133100.0 u
legalized HPWL         133444.7 u
>>>>>>> 1f7319d3
delta HPWL                    0 %

Clock clk
   1.26 source latency inst_7_12/clk ^
  -1.13 target latency inst_8_12/clk ^
   0.00 CRPR
--------------
   0.13 setup skew

Startpoint: inst_1_1 (rising edge-triggered flip-flop clocked by clk)
Endpoint: inst_2_1 (rising edge-triggered flip-flop clocked by clk)
Path Group: clk
Path Type: max

  Delay    Time   Description
---------------------------------------------------------
   0.00    0.00   clock clk (rise edge)
   0.00    0.00   clock source latency
   0.00    0.00 ^ clk (in)
   0.04    0.04 ^ wire7/Z (BUF_X8)
   0.03    0.07 ^ wire6/Z (BUF_X16)
   0.07    0.14 ^ wire5/Z (BUF_X32)
   0.06    0.20 ^ wire4/Z (BUF_X32)
   0.06    0.27 ^ wire3/Z (BUF_X32)
   0.06    0.33 ^ wire2/Z (BUF_X32)
   0.06    0.39 ^ wire1/Z (BUF_X32)
   0.06    0.46 ^ clkbuf_0_clk/Z (BUF_X4)
   0.04    0.49 ^ clkbuf_1_0_0_clk/Z (BUF_X4)
   0.03    0.53 ^ clkbuf_1_0_1_clk/Z (BUF_X4)
   0.04    0.56 ^ clkbuf_1_0_2_clk/Z (BUF_X4)
   0.03    0.60 ^ clkbuf_1_0_3_clk/Z (BUF_X4)
   0.04    0.64 ^ clkbuf_1_0_4_clk/Z (BUF_X4)
   0.05    0.69 ^ clkbuf_2_0_0_clk/Z (BUF_X4)
   0.03    0.72 ^ clkbuf_2_0_1_clk/Z (BUF_X4)
   0.03    0.76 ^ clkbuf_2_0_2_clk/Z (BUF_X4)
   0.03    0.79 ^ clkbuf_2_0_3_clk/Z (BUF_X4)
   0.03    0.82 ^ clkbuf_2_0_4_clk/Z (BUF_X4)
   0.03    0.86 ^ clkbuf_3_0_0_clk/Z (BUF_X4)
   0.03    0.89 ^ clkbuf_3_0_1_clk/Z (BUF_X4)
   0.04    0.93 ^ clkbuf_3_0_2_clk/Z (BUF_X4)
   0.04    0.96 ^ clkbuf_4_0_0_clk/Z (BUF_X4)
   0.03    1.00 ^ clkbuf_4_0_1_clk/Z (BUF_X4)
   0.03    1.03 ^ clkbuf_4_0_2_clk/Z (BUF_X4)
   0.04    1.07 ^ clkbuf_5_0_0_clk/Z (BUF_X4)
   0.03    1.10 ^ max_length10/Z (BUF_X8)
   0.04    1.14 ^ inst_1_1/clk (array_tile)
   0.21    1.35 ^ inst_1_1/e_out (array_tile)
   0.00    1.35 ^ inst_2_1/w_in (array_tile)
           1.35   data arrival time

   5.00    5.00   clock clk (rise edge)
   0.00    5.00   clock source latency
   0.00    5.00 ^ clk (in)
   0.04    5.04 ^ wire7/Z (BUF_X8)
   0.03    5.07 ^ wire6/Z (BUF_X16)
   0.07    5.14 ^ wire5/Z (BUF_X32)
   0.06    5.20 ^ wire4/Z (BUF_X32)
   0.06    5.27 ^ wire3/Z (BUF_X32)
   0.06    5.33 ^ wire2/Z (BUF_X32)
   0.06    5.39 ^ wire1/Z (BUF_X32)
   0.06    5.46 ^ clkbuf_0_clk/Z (BUF_X4)
   0.04    5.49 ^ clkbuf_1_0_0_clk/Z (BUF_X4)
   0.03    5.53 ^ clkbuf_1_0_1_clk/Z (BUF_X4)
   0.04    5.56 ^ clkbuf_1_0_2_clk/Z (BUF_X4)
   0.03    5.60 ^ clkbuf_1_0_3_clk/Z (BUF_X4)
   0.04    5.64 ^ clkbuf_1_0_4_clk/Z (BUF_X4)
   0.05    5.69 ^ clkbuf_2_0_0_clk/Z (BUF_X4)
   0.03    5.72 ^ clkbuf_2_0_1_clk/Z (BUF_X4)
   0.03    5.76 ^ clkbuf_2_0_2_clk/Z (BUF_X4)
   0.03    5.79 ^ clkbuf_2_0_3_clk/Z (BUF_X4)
   0.03    5.82 ^ clkbuf_2_0_4_clk/Z (BUF_X4)
   0.03    5.86 ^ clkbuf_3_0_0_clk/Z (BUF_X4)
   0.03    5.89 ^ clkbuf_3_0_1_clk/Z (BUF_X4)
   0.04    5.93 ^ clkbuf_3_0_2_clk/Z (BUF_X4)
   0.04    5.96 ^ clkbuf_4_0_0_clk/Z (BUF_X4)
   0.03    6.00 ^ clkbuf_4_0_1_clk/Z (BUF_X4)
   0.03    6.03 ^ clkbuf_4_0_2_clk/Z (BUF_X4)
   0.04    6.07 ^ clkbuf_5_1_0_clk/Z (BUF_X4)
   0.01    6.07 ^ inst_2_1/clk (array_tile)
   0.00    6.07   clock reconvergence pessimism
  -0.05    6.02   library setup time
           6.02   data required time
---------------------------------------------------------
           6.02   data required time
          -1.35   data arrival time
---------------------------------------------------------
           4.67   slack (MET)


Startpoint: inst_2_1 (rising edge-triggered flip-flop clocked by clk)
Endpoint: inst_1_1 (rising edge-triggered flip-flop clocked by clk)
Path Group: clk
Path Type: max

  Delay    Time   Description
---------------------------------------------------------
   0.00    0.00   clock clk (rise edge)
   0.00    0.00   clock source latency
   0.00    0.00 ^ clk (in)
   0.04    0.04 ^ wire7/Z (BUF_X8)
   0.03    0.07 ^ wire6/Z (BUF_X16)
   0.07    0.14 ^ wire5/Z (BUF_X32)
   0.06    0.20 ^ wire4/Z (BUF_X32)
   0.06    0.27 ^ wire3/Z (BUF_X32)
   0.06    0.33 ^ wire2/Z (BUF_X32)
   0.06    0.39 ^ wire1/Z (BUF_X32)
   0.06    0.46 ^ clkbuf_0_clk/Z (BUF_X4)
   0.04    0.49 ^ clkbuf_1_0_0_clk/Z (BUF_X4)
   0.03    0.53 ^ clkbuf_1_0_1_clk/Z (BUF_X4)
   0.04    0.56 ^ clkbuf_1_0_2_clk/Z (BUF_X4)
   0.03    0.60 ^ clkbuf_1_0_3_clk/Z (BUF_X4)
   0.04    0.64 ^ clkbuf_1_0_4_clk/Z (BUF_X4)
   0.05    0.69 ^ clkbuf_2_0_0_clk/Z (BUF_X4)
   0.03    0.72 ^ clkbuf_2_0_1_clk/Z (BUF_X4)
   0.03    0.76 ^ clkbuf_2_0_2_clk/Z (BUF_X4)
   0.03    0.79 ^ clkbuf_2_0_3_clk/Z (BUF_X4)
   0.03    0.82 ^ clkbuf_2_0_4_clk/Z (BUF_X4)
   0.03    0.86 ^ clkbuf_3_0_0_clk/Z (BUF_X4)
   0.03    0.89 ^ clkbuf_3_0_1_clk/Z (BUF_X4)
   0.04    0.93 ^ clkbuf_3_0_2_clk/Z (BUF_X4)
   0.04    0.96 ^ clkbuf_4_0_0_clk/Z (BUF_X4)
   0.03    1.00 ^ clkbuf_4_0_1_clk/Z (BUF_X4)
   0.03    1.03 ^ clkbuf_4_0_2_clk/Z (BUF_X4)
   0.04    1.07 ^ clkbuf_5_1_0_clk/Z (BUF_X4)
   0.01    1.07 ^ inst_2_1/clk (array_tile)
   0.21    1.29 ^ inst_2_1/w_out (array_tile)
   0.00    1.29 ^ inst_1_1/e_in (array_tile)
           1.29   data arrival time

   5.00    5.00   clock clk (rise edge)
   0.00    5.00   clock source latency
   0.00    5.00 ^ clk (in)
   0.04    5.04 ^ wire7/Z (BUF_X8)
   0.03    5.07 ^ wire6/Z (BUF_X16)
   0.07    5.14 ^ wire5/Z (BUF_X32)
   0.06    5.20 ^ wire4/Z (BUF_X32)
   0.06    5.27 ^ wire3/Z (BUF_X32)
   0.06    5.33 ^ wire2/Z (BUF_X32)
   0.06    5.39 ^ wire1/Z (BUF_X32)
   0.06    5.46 ^ clkbuf_0_clk/Z (BUF_X4)
   0.04    5.49 ^ clkbuf_1_0_0_clk/Z (BUF_X4)
   0.03    5.53 ^ clkbuf_1_0_1_clk/Z (BUF_X4)
   0.04    5.56 ^ clkbuf_1_0_2_clk/Z (BUF_X4)
   0.03    5.60 ^ clkbuf_1_0_3_clk/Z (BUF_X4)
   0.04    5.64 ^ clkbuf_1_0_4_clk/Z (BUF_X4)
   0.05    5.69 ^ clkbuf_2_0_0_clk/Z (BUF_X4)
   0.03    5.72 ^ clkbuf_2_0_1_clk/Z (BUF_X4)
   0.03    5.76 ^ clkbuf_2_0_2_clk/Z (BUF_X4)
   0.03    5.79 ^ clkbuf_2_0_3_clk/Z (BUF_X4)
   0.03    5.82 ^ clkbuf_2_0_4_clk/Z (BUF_X4)
   0.03    5.86 ^ clkbuf_3_0_0_clk/Z (BUF_X4)
   0.03    5.89 ^ clkbuf_3_0_1_clk/Z (BUF_X4)
   0.04    5.93 ^ clkbuf_3_0_2_clk/Z (BUF_X4)
   0.04    5.96 ^ clkbuf_4_0_0_clk/Z (BUF_X4)
   0.03    6.00 ^ clkbuf_4_0_1_clk/Z (BUF_X4)
   0.03    6.03 ^ clkbuf_4_0_2_clk/Z (BUF_X4)
   0.04    6.07 ^ clkbuf_5_0_0_clk/Z (BUF_X4)
   0.03    6.10 ^ max_length10/Z (BUF_X8)
   0.04    6.14 ^ inst_1_1/clk (array_tile)
   0.00    6.14   clock reconvergence pessimism
  -0.05    6.09   library setup time
           6.09   data required time
---------------------------------------------------------
           6.09   data required time
          -1.29   data arrival time
---------------------------------------------------------
           4.80   slack (MET)

<|MERGE_RESOLUTION|>--- conflicted
+++ resolved
@@ -68,19 +68,11 @@
 [INFO RSZ-0048] Inserted 93 buffers in 33 nets.
 Placement Analysis
 ---------------------------------
-<<<<<<< HEAD
-total displacement       2715.4 u
-average displacement        1.0 u
-max displacement          132.5 u
-original HPWL          132880.6 u
-legalized HPWL         133321.0 u
-=======
 total displacement       3153.9 u
 average displacement        1.1 u
 max displacement          111.5 u
 original HPWL          133100.0 u
 legalized HPWL         133444.7 u
->>>>>>> 1f7319d3
 delta HPWL                    0 %
 
 Clock clk
