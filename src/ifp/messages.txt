--- conflicted
+++ resolved
@@ -2,7 +2,6 @@
 IFP 0002 InitFloorplan.cc:477      pin layer {} not found.
 IFP 0009 InitFloorplan.cc:307      SITE {} not found.
 IFP 0011 InitFloorplan.tcl:56      use -site to add placement rows.
-<<<<<<< HEAD
 IFP 0012 InitFloorplan.tcl:64      -utilization must be from 0% to 100%
 IFP 0013 InitFloorplan.tcl:82      -core_space is either a list of 4 margins or one value for all margins.
 IFP 0015 InitFloorplan.tcl:105     -die_area is a list of 4 coordinates.
@@ -16,15 +15,4 @@
 IFP 0024 InitFloorplan.tcl:227     No block defined.
 IFP 0025 InitFloorplan.tcl:174     layer $layer_name is not a routing layer.
 IFP 0026 InitFloorplan.cc:373      left core row: {} has less than 10 sites
-IFP 0027 InitFloorplan.cc:390      right core row: {} has less than 10 sites
-=======
-IFP 0012 InitFloorplan.tcl:69      -utilization must be from 0% to 100%
-IFP 0013 InitFloorplan.tcl:87      -core_space is either a list of 4 margins or one value for all margins.
-IFP 0014 InitFloorplan.tcl:99      -aspect_ratio must be from 0.0 to 1.0
-IFP 0015 InitFloorplan.tcl:113     -die_area is a list of 4 coordinates.
-IFP 0016 InitFloorplan.tcl:125     -core_area is a list of 4 coordinates.
-IFP 0017 InitFloorplan.tcl:141     no -core_area specified.
-IFP 0019 InitFloorplan.tcl:144     no -utilization or -die_area specified.
-IFP 0020 InitFloorplan.tcl:154     layer $pin_layer not found.
-IFP 0023 InitFloorplan.tcl:297     Cut rows: [llength $rows_to_cut]
->>>>>>> 75cada63
+IFP 0027 InitFloorplan.cc:390      right core row: {} has less than 10 sites