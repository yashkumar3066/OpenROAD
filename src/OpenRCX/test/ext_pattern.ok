--- conflicted
+++ resolved
@@ -7,12 +7,11 @@
 [INFO ODB-0130]     Created 138176 pins.
 [INFO ODB-0133]     Created 69088 nets and 0 connections.
 [INFO ODB-0134] Finished DEF file: generate_pattern.defok
-<<<<<<< HEAD
 [INFO RCX-0033] Defined process_corner X with ext_model_index 0
 [INFO RCX-0029] Defined extraction corner X
 [INFO RCX-0008] extracting parasitics of blk ...
 [INFO RCX-0035] Reading extraction model file ext_pattern.rules ...
-[INFO RCX-0036] Database dbFactor= 2.0  dbunit= 2000
+[INFO RCX-0036] Database dbFactor= 1.0  dbunit= 1000
 [INFO RCX-0037] RC segment generation blk (max_merge_res 0.0) ...
 [INFO RCX-0040] Final 69088 rc segments
 [INFO RCX-0041] Coupling Cap extraction blk ...
@@ -29,77 +28,4 @@
 [INFO RCX-0016] Writing SPEF ...
 [INFO RCX-0047] 9 nets finished
 [INFO RCX-0017] Finished writing SPEF ...
-=======
-Notice 0: Defined process_corner X with ext_model_index 0
-Notice 0: Defined Extraction corner X
-Notice 0: extracting blk ...
-Notice 0: Reading extraction model file ext_pattern.rules ...
-Notice 0: dbFactor= 1  dbunit= 1000 
-Notice 0: RC segment generation blk (max_merge_res 0) ...
-Warning 0: Net 1 O6_M1oM0_W170W170_S170S170_1 does not start from an iterm or a bterm
-Warning 0: Net 2 O6_M1oM0_W170W170_S170S170_2 does not start from an iterm or a bterm
-Warning 0: Net 3 O6_M1oM0_W170W170_S170S170_3 does not start from an iterm or a bterm
-Warning 0: Net 4 O6_M1oM0_W170W170_S170S170_4 does not start from an iterm or a bterm
-Warning 0: Net 5 O6_M1oM0_W170W170_S170S170_5 does not start from an iterm or a bterm
-Warning 0: Net 6 O6_M1oM0_W170W170_S340S340_1 does not start from an iterm or a bterm
-Warning 0: Net 7 O6_M1oM0_W170W170_S340S340_2 does not start from an iterm or a bterm
-Warning 0: Net 8 O6_M1oM0_W170W170_S340S340_3 does not start from an iterm or a bterm
-Warning 0: Net 9 O6_M1oM0_W170W170_S340S340_4 does not start from an iterm or a bterm
-Warning 0: Net 10 O6_M1oM0_W170W170_S340S340_5 does not start from an iterm or a bterm
-Warning 0: Net 11 O6_M1oM0_W170W170_S425S425_1 does not start from an iterm or a bterm
-Warning 0: Net 12 O6_M1oM0_W170W170_S425S425_2 does not start from an iterm or a bterm
-Warning 0: Net 13 O6_M1oM0_W170W170_S425S425_3 does not start from an iterm or a bterm
-Warning 0: Net 14 O6_M1oM0_W170W170_S425S425_4 does not start from an iterm or a bterm
-Warning 0: Net 15 O6_M1oM0_W170W170_S425S425_5 does not start from an iterm or a bterm
-Warning 0: Net 16 O6_M1oM0_W170W170_S510S510_1 does not start from an iterm or a bterm
-Warning 0: Net 17 O6_M1oM0_W170W170_S510S510_2 does not start from an iterm or a bterm
-Warning 0: Net 18 O6_M1oM0_W170W170_S510S510_3 does not start from an iterm or a bterm
-Warning 0: Net 19 O6_M1oM0_W170W170_S510S510_4 does not start from an iterm or a bterm
-Warning 0: Net 20 O6_M1oM0_W170W170_S510S510_5 does not start from an iterm or a bterm
-Warning 0: Net 21 O6_M1oM0_W170W170_S595S595_1 does not start from an iterm or a bterm
-Warning 0: Net 22 O6_M1oM0_W170W170_S595S595_2 does not start from an iterm or a bterm
-Warning 0: Net 23 O6_M1oM0_W170W170_S595S595_3 does not start from an iterm or a bterm
-Warning 0: Net 24 O6_M1oM0_W170W170_S595S595_4 does not start from an iterm or a bterm
-Warning 0: Net 25 O6_M1oM0_W170W170_S595S595_5 does not start from an iterm or a bterm
-Warning 0: Net 26 O6_M1oM0_W170W170_S680S680_1 does not start from an iterm or a bterm
-Warning 0: Net 27 O6_M1oM0_W170W170_S680S680_2 does not start from an iterm or a bterm
-Warning 0: Net 28 O6_M1oM0_W170W170_S680S680_3 does not start from an iterm or a bterm
-Warning 0: Net 29 O6_M1oM0_W170W170_S680S680_4 does not start from an iterm or a bterm
-Warning 0: Net 30 O6_M1oM0_W170W170_S680S680_5 does not start from an iterm or a bterm
-Warning 0: Net 31 O6_M1oM0_W170W170_S765S765_1 does not start from an iterm or a bterm
-Warning 0: Net 32 O6_M1oM0_W170W170_S765S765_2 does not start from an iterm or a bterm
-Warning 0: Net 33 O6_M1oM0_W170W170_S765S765_3 does not start from an iterm or a bterm
-Warning 0: Net 34 O6_M1oM0_W170W170_S765S765_4 does not start from an iterm or a bterm
-Warning 0: Net 35 O6_M1oM0_W170W170_S765S765_5 does not start from an iterm or a bterm
-Warning 0: Net 36 O6_M1oM0_W170W170_S850S850_1 does not start from an iterm or a bterm
-Warning 0: Net 37 O6_M1oM0_W170W170_S850S850_2 does not start from an iterm or a bterm
-Warning 0: Net 38 O6_M1oM0_W170W170_S850S850_3 does not start from an iterm or a bterm
-Warning 0: Net 39 O6_M1oM0_W170W170_S850S850_4 does not start from an iterm or a bterm
-Warning 0: Net 40 O6_M1oM0_W170W170_S850S850_5 does not start from an iterm or a bterm
-Warning 0: Net 41 O6_M1oM0_W170W170_S1020S1020_1 does not start from an iterm or a bterm
-Warning 0: Net 42 O6_M1oM0_W170W170_S1020S1020_2 does not start from an iterm or a bterm
-Warning 0: Net 43 O6_M1oM0_W170W170_S1020S1020_3 does not start from an iterm or a bterm
-Warning 0: Net 44 O6_M1oM0_W170W170_S1020S1020_4 does not start from an iterm or a bterm
-Warning 0: Net 45 O6_M1oM0_W170W170_S1020S1020_5 does not start from an iterm or a bterm
-Warning 0: Net 46 O6_M1oM0_W170W170_S1360S1360_1 does not start from an iterm or a bterm
-Warning 0: Net 47 O6_M1oM0_W170W170_S1360S1360_2 does not start from an iterm or a bterm
-Warning 0: Net 48 O6_M1oM0_W170W170_S1360S1360_3 does not start from an iterm or a bterm
-Warning 0: Net 49 O6_M1oM0_W170W170_S1360S1360_4 does not start from an iterm or a bterm
-Warning 0: Net 50 O6_M1oM0_W170W170_S1360S1360_5 does not start from an iterm or a bterm
-Notice 0: Final 69088 rc segments
-Notice 0: Coupling Cap extraction blk ...
-Notice 0: Coupling threshhold is 0.100000 FF, coupling capacitance less than 0.100000 FF will be grounded.
-Notice 0: 69088 wires to be extracted
-Notice 0: %28 completion -- 19907 wires have been extracted
-Notice 0: %36 completion -- 25213 wires have been extracted
-Notice 0: %76 completion -- 52512 wires have been extracted
-Notice 0: %80 completion -- 55854 wires have been extracted
-Notice 0: %87 completion -- 60360 wires have been extracted
-Notice 0: %95 completion -- 66083 wires have been extracted
-Notice 0: Extract 69086 nets, 138176 rsegs, 138176 caps, 67067 ccs
-Notice 0: Finished extracting blk.
-Notice 0: Writing SPEF ...
-Notice 0: 9 nets finished
-Notice 0: Finished writing SPEF ...
->>>>>>> 913c9bb8
 No differences found.