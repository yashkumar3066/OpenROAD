--- conflicted
+++ resolved
@@ -238,18 +238,14 @@
   }
 
   foreach hor_layer $hor_layers {
-    ioPlacer::add_hor_layer $hor_layer 
+    ppl::add_hor_layer $hor_layer 
   }
 
   foreach ver_layer $ver_layers {
-    ioPlacer::add_ver_layer $ver_layer
+    ppl::add_ver_layer $ver_layer
   }
   
-<<<<<<< HEAD
-  ioPlacer::run_io_placement [info exists flags(-random)]
-=======
-  ppl::run_io_placement $hor_layer $ver_layer [info exists flags(-random)]
->>>>>>> 769264cd
+  ppl::run_io_placement [info exists flags(-random)]
 }
 
 namespace eval ppl {
