--- conflicted
+++ resolved
@@ -1,22 +1,3 @@
-<<<<<<< HEAD
-Notice 0: Reading LEF file:  NangateOpenCellLibrary.mod.lef
-Notice 0:     Created 22 technology layers
-Notice 0:     Created 27 technology vias
-Notice 0:     Created 134 library cells
-Notice 0: Finished LEF file:  NangateOpenCellLibrary.mod.lef
-Notice 0: 
-Reading DEF file: fail_quick/floorplan.def
-Notice 0: Design: gcd
-Notice 0:     Created 54 pins.
-Notice 0:     Created 482 components and 2074 component-terminals.
-Notice 0:     Created 385 nets and 1110 connections.
-Notice 0: Finished DEF file: fail_quick/floorplan.def
-[INFO PDN-0016] Power Delivery Network Generator: Generating PDN
-  config: fail_quick/PDN.cfg
-[INFO PDN-0008] Design Name is gcd
-[INFO PDN-0009] Reading technology data
-[ERROR PDN-0030] Layer specified for std. cell rails 'M1' not in list of layers.
-=======
 [INFO ODB-0222] Reading LEF file: NangateOpenCellLibrary.mod.lef
 [INFO ODB-0223]     Created 22 technology layers
 [INFO ODB-0224]     Created 27 technology vias
@@ -28,10 +9,9 @@
 [INFO ODB-0131]     Created 482 components and 2074 component-terminals.
 [INFO ODB-0133]     Created 385 nets and 1110 connections.
 [INFO ODB-0134] Finished DEF file: fail_quick/floorplan.def
-[INFO] [PDNG-0016] Power Delivery Network Generator: Generating PDN
-[INFO] [PDNG-0016]   config: fail_quick/PDN.cfg
-[INFO] [PDNG-0008] Design Name is gcd
-[INFO] [PDNG-0009] Reading technology data
-[CRIT] [PDNG-0030] Layer specified for std. cell rails 'M1' not in list of layers.
->>>>>>> d9afede0
+[INFO] [PDN-0016] Power Delivery Network Generator: Generating PDN
+  config: fail_quick/PDN.cfg
+[INFO] [PDN-0008] Design Name is gcd
+[INFO] [PDN-0009] Reading technology data
+[ERROR PDN-0030] Layer specified for std. cell rails 'M1' not in list of layers.
 Execution stopped