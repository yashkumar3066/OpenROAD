--- conflicted
+++ resolved
@@ -31,55 +31,6 @@
 ## OF THIS SOFTWARE, EVEN IF ADVISED OF THE POSSIBILITY OF SUCH DAMAGE.
 ############################################################################
 
-<<<<<<< HEAD
-sta::define_cmd_args "rtl_macro_placer" { [-max_num_macro  max_num_macro] \
-                                          [-min_num_macro  min_num_macro] \
-                                          [-max_num_inst   max_num_inst] \
-                                          [-min_num_inst   min_num_inst]  \
-                                          [-tolerance      tolerance]     \
-                                          [-max_num_level  max_num_level] \
-                                          [-coarsening_ratio coarsening_ratio] \
-                                          [-num_bundled_ios  num_bundled_ios]  \
-                                          [-large_net_threshold large_net_threshold] \
-                                          [-signature_net_threshold signature_net_threshold] \
-                                          [-halo_width halo_width] \
-                                          [-halo_height halo_height] \
-                                          [-fence_lx   fence_lx] \
-                                          [-fence_ly   fence_ly] \
-                                          [-fence_ux   fence_ux] \
-                                          [-fence_uy   fence_uy] \
-                                          [-area_weight area_weight] \
-                                          [-outline_weight outline_weight] \
-                                          [-wirelength_weight wirelength_weight] \
-                                          [-guidance_weight guidance_weight] \
-                                          [-fence_weight fence_weight] \
-                                          [-boundary_weight boundary_weight] \
-                                          [-notch_weight notch_weight] \
-                                          [-macro_blockage_weight macro_blockage_weight] \
-                                          [-pin_access_th pin_access_th] \
-                                          [-target_util   target_util] \
-                                          [-target_dead_space target_dead_space] \
-                                          [-min_ar  min_ar] \
-                                          [-snap_layer snap_layer] \
-                                          [-bus_planning_flag bus_planning_flag] \
-                                          [-report_directory report_directory] \
-                                          [-write_macro_placement file_name] \
-                                        }
-proc rtl_macro_placer { args } {
-    sta::parse_key_args "rtl_macro_placer" args keys { 
-        -max_num_macro  -min_num_macro -max_num_inst  -min_num_inst  -tolerance   \
-        -max_num_level  -coarsening_ratio  -num_bundled_ios  -large_net_threshold \
-        -signature_net_threshold -halo_width -halo_height \
-        -fence_lx   -fence_ly  -fence_ux   -fence_uy  \
-        -area_weight  -outline_weight -wirelength_weight -guidance_weight -fence_weight \
-        -boundary_weight -notch_weight -macro_blockage_weight  \
-        -pin_access_th -target_util \
-        -target_dead_space -min_ar -snap_layer \
-        -bus_planning_flag \
-        -report_directory \
-        -write_macro_placement \
-    } flags {  }
-=======
 sta::define_cmd_args "rtl_macro_placer" { -max_num_macro  max_num_macro \
                                           -min_num_macro  min_num_macro \
                                           -max_num_inst   max_num_inst  \
@@ -126,7 +77,6 @@
          -report_directory \
          -write_macro_placement } \
     flags {-bus_planning}
->>>>>>> 9f42363f
 #
 # Check for valid design
     if {  [ord::get_db_block] == "NULL" } {
@@ -344,17 +294,6 @@
   mpl2::place_macro $macro $x_origin $y_origin $orientation
 }
 
-<<<<<<< HEAD
-sta::define_cmd_args "write_macro_placement" { file_name }
-
-proc write_macro_placement { args } {
-  sta::parse_key_args "write_macro_placement" args keys {} flags {}
-  set file_name $args
-  mpl2::write_macro_placement $file_name
-}
-
-=======
->>>>>>> 9f42363f
 namespace eval mpl2 {
 
 proc parse_macro_name {cmd macro_name} {
