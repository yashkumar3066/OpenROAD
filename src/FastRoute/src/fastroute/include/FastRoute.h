////////////////////////////////////////////////////////////////////////////////
// Authors: Vitor Bandeira, Eder Matheus Monteiro e Isadora Oliveira
//          (Advisor: Ricardo Reis)
//
// BSD 3-Clause License
//
// Copyright (c) 2019, Federal University of Rio Grande do Sul (UFRGS)
// All rights reserved.
//
// Redistribution and use in source and binary forms, with or without
// modification, are permitted provided that the following conditions are met:
//
// * Redistributions of source code must retain the above copyright notice, this
//   list of conditions and the following disclaimer.
//
// * Redistributions in binary form must reproduce the above copyright notice,
//   this list of conditions and the following disclaimer in the documentation
//   and/or other materials provided with the distribution.
//
// * Neither the name of the copyright holder nor the names of its
//   contributors may be used to endorse or promote products derived from
//   this software without specific prior written permission.
//
// THIS SOFTWARE IS PROVIDED BY THE COPYRIGHT HOLDERS AND CONTRIBUTORS "AS IS"
// AND ANY EXPRESS OR IMPLIED WARRANTIES, INCLUDING, BUT NOT LIMITED TO, THE
// IMPLIED WARRANTIES OF MERCHANTABILITY AND FITNESS FOR A PARTICULAR PURPOSE
// ARE DISCLAIMED. IN NO EVENT SHALL THE COPYRIGHT HOLDER OR CONTRIBUTORS BE
// LIABLE FOR ANY DIRECT, INDIRECT, INCIDENTAL, SPECIAL, EXEMPLARY, OR
// CONSEQUENTIAL DAMAGES (INCLUDING, BUT NOT LIMITED TO, PROCUREMENT OF
// SUBSTITUTE GOODS OR SERVICES; LOSS OF USE, DATA, OR PROFITS; OR BUSINESS
// INTERRUPTION) HOWEVER CAUSED AND ON ANY THEORY OF LIABILITY, WHETHER IN
// CONTRACT, STRICT LIABILITY, OR TORT (INCLUDING NEGLIGENCE OR OTHERWISE)
// ARISING IN ANY WAY OUT OF THE USE OF THIS SOFTWARE, EVEN IF ADVISED OF THE
// POSSIBILITY OF SUCH DAMAGE.
////////////////////////////////////////////////////////////////////////////////

#ifndef __FASTROUTE_API__
#define __FASTROUTE_API__
#include <map>
#include <string>
#include <vector>

namespace FastRoute {

struct PIN
{
  long x;
  long y;
  int layer;
};

struct ROUTE
{
  long initX;
  long initY;
  int initLayer;
  long finalX;
  long finalY;
  int finalLayer;
};

struct NET
{
  std::string name;
  int idx;
  std::vector<ROUTE> route;
};

class FT
{
 public:
  FT();
  ~FT();

<<<<<<< HEAD
        void deleteComponents();
        void clear();

        std::map<int, std::vector<PIN>> allNets;
        int maxNetDegree;
=======
  std::map<int, std::vector<PIN>> allNets;
  int maxNetDegree;
>>>>>>> d29194fa

  void setGridsAndLayers(int x, int y, int nLayers);
  void addVCapacity(int verticalCapacity, int layer);
  void addHCapacity(int horizontalCapacity, int layer);
  void addMinWidth(int width, int layer);
  void addMinSpacing(int spacing, int layer);
  void addViaSpacing(int spacing, int layer);
  void setNumberNets(int nNets);
  void setLowerLeft(int x, int y);
  void setTileSize(int width, int height);
  void setLayerOrientation(int x);
  void addNet(char* name,
              int netIdx,
              int nPIns,
              int minWIdth,
              PIN pins[],
              float alpha,
              bool isClock);
  void initEdges();
  void setNumAdjustments(int nAdjustements);
  void addAdjustment(long x1,
                     long y1,
                     int l1,
                     long x2,
                     long y2,
                     int l2,
                     int reducedCap,
                     bool isReduce = true);
  void initAuxVar();
  int run(std::vector<NET>&);
  std::vector<NET> getResults();
  void writeCongestionReport2D(std::string fileName);
  void writeCongestionReport3D(std::string fileName);

  int getEdgeCapacity(long x1, long y1, int l1, long x2, long y2, int l2);
  int getEdgeCurrentResource(long x1,
                             long y1,
                             int l1,
                             long x2,
                             long y2,
                             int l2);
  int getEdgeCurrentUsage(long x1, long y1, int l1, long x2, long y2, int l2);
  std::map<int, std::vector<PIN>> getNets();
  void setEdgeUsage(long x1,
                    long y1,
                    int l1,
                    long x2,
                    long y2,
                    int l2,
                    int newUsage);
  void setEdgeCapacity(long x1,
                       long y1,
                       int l1,
                       long x2,
                       long y2,
                       int l2,
                       int newCap);
  void setMaxNetDegree(int);
  void setAlpha(float a);
  void setVerbose(int v);
  void setOverflowIterations(int iterations);
  void setPDRevForHighFanout(int pdRevHihgFanout);
  void setAllowOverflow(bool allow);
};
}  // namespace FastRoute
#endif /* __FASTROUTE_API__ */<|MERGE_RESOLUTION|>--- conflicted
+++ resolved
@@ -71,18 +71,10 @@
  public:
   FT();
   ~FT();
-
-<<<<<<< HEAD
-        void deleteComponents();
-        void clear();
-
-        std::map<int, std::vector<PIN>> allNets;
-        int maxNetDegree;
-=======
-  std::map<int, std::vector<PIN>> allNets;
-  int maxNetDegree;
->>>>>>> d29194fa
-
+  
+  void deleteComponents();
+  void clear();
+  
   void setGridsAndLayers(int x, int y, int nLayers);
   void addVCapacity(int verticalCapacity, int layer);
   void addHCapacity(int horizontalCapacity, int layer);
@@ -145,6 +137,9 @@
   void setOverflowIterations(int iterations);
   void setPDRevForHighFanout(int pdRevHihgFanout);
   void setAllowOverflow(bool allow);
+  
+  std::map<int, std::vector<PIN>> allNets;
+  int maxNetDegree;
 };
 }  // namespace FastRoute
 #endif /* __FASTROUTE_API__ */