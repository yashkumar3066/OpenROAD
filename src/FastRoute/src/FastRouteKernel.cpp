--- conflicted
+++ resolved
@@ -422,17 +422,7 @@
   for (FastRoute::NET& netRoute : *_result) {
     Net* net = getNetByIdx(netRoute.idx);
     std::vector<ROUTE>& route = netRoute.route;
-<<<<<<< HEAD
     builder.estimateParasitcs(net, route);
-=======
-    sTree = createSteinerTree(route, pins);
-    if (checkSteinerTree(sTree))
-      builder.run(net, &sTree, _grid);
-    else {
-      std::cout << "[Warning] Malformed steiner tree on net "
-		<< netRoute.name << "\n";
-    }
->>>>>>> 07792c64
   }
 }
 
@@ -678,10 +668,6 @@
 
             // If pin is connected to PAD, create a "fake" location in routing
             // grid to avoid PAD obstacles
-<<<<<<< HEAD
-=======
-	    // if ((pin.isConnectedToPad() || pin.isPort()) && !_estimateRC) {
->>>>>>> 07792c64
             if (pin.isConnectedToPad() || pin.isPort()) {
               FastRoute::ROUTE pinConnection
                   = createFakePin(pin, pinPosition, layer);
