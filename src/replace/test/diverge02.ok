[INFO ODB-0222] Reading LEF file: ./nangate45.lef
[INFO ODB-0223]     Created 22 technology layers
[INFO ODB-0224]     Created 27 technology vias
[INFO ODB-0225]     Created 134 library cells
[INFO ODB-0226] Finished LEF file:  ./nangate45.lef
[INFO ODB-0127] Reading DEF file: ./diverge02.def
[INFO ODB-0128] Design: single_cell
[INFO ODB-0130]     Created 2 pins.
[INFO ODB-0131]     Created 1 components and 4 component-terminals.
[INFO ODB-0132]     Created 2 special nets and 2 connections.
[INFO ODB-0133]     Created 2 nets and 2 connections.
[INFO ODB-0134] Finished DEF file: ./diverge02.def
[INFO GPL-0002] DBU: 2000
[INFO GPL-0003] SiteSize: 380 2800
[INFO GPL-0004] CoreAreaLxLy: 0 0
[INFO GPL-0005] CoreAreaUxUy: 61940 61600
[INFO GPL-0006] NumInstances: 1
[INFO GPL-0007] NumPlaceInstances: 1
[INFO GPL-0008] NumFixedInstances: 0
[INFO GPL-0009] NumDummyInstances: 0
[INFO GPL-0010] NumNets: 2
[INFO GPL-0011] NumPins: 4
[INFO GPL-0012] DieAreaLxLy: 0 0
[INFO GPL-0013] DieAreaUxUy: 61940 61600
[INFO GPL-0014] CoreAreaLxLy: 0 0
[INFO GPL-0015] CoreAreaUxUy: 61940 61600
[INFO GPL-0016] CoreArea: 3815504000
[INFO GPL-0017] NonPlaceInstsArea: 0
[INFO GPL-0018] PlaceInstsArea: 7448000
[INFO GPL-0019] Util(%): 0.20
[INFO GPL-0020] StdInstsArea: 7448000
[INFO GPL-0021] MacroInstsArea: 0
[INFO GPL-0031] FillerInit: NumGCells: 358
[INFO GPL-0032] FillerInit: NumGNets: 2
[INFO GPL-0033] FillerInit: NumGPins: 4
[INFO GPL-0023] TargetDensity: 0.70
[INFO GPL-0024] AveragePlaceInstArea: 7448000
[INFO GPL-0025] IdealBinArea: 10640000
[INFO GPL-0026] IdealBinCnt: 358
[INFO GPL-0027] TotalBinArea: 3815504000
[INFO GPL-0028] BinCnt: 16 16
[INFO GPL-0029] BinSize: 3872 3850
[INFO GPL-0030] NumBins: 256
<<<<<<< HEAD
[ERROR GPL-0305] RePlAce divergence detected. 
        Please tune the parameters again
=======
Begin NesterovInit
End NesterovInit
[ERROR GPL-0305] RePlAce divergence detected.
>>>>>>> 9f69bb4e
GPL-0305<|MERGE_RESOLUTION|>--- conflicted
+++ resolved
@@ -41,12 +41,5 @@
 [INFO GPL-0028] BinCnt: 16 16
 [INFO GPL-0029] BinSize: 3872 3850
 [INFO GPL-0030] NumBins: 256
-<<<<<<< HEAD
 [ERROR GPL-0305] RePlAce divergence detected. 
-        Please tune the parameters again
-=======
-Begin NesterovInit
-End NesterovInit
-[ERROR GPL-0305] RePlAce divergence detected.
->>>>>>> 9f69bb4e
 GPL-0305