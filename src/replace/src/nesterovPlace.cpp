///////////////////////////////////////////////////////////////////////////////
// BSD 3-Clause License
//
// Copyright (c) 2018-2020, The Regents of the University of California
// All rights reserved.
//
// Redistribution and use in source and binary forms, with or without
// modification, are permitted provided that the following conditions are met:
//
// * Redistributions of source code must retain the above copyright notice, this
//   list of conditions and the following disclaimer.
//
// * Redistributions in binary form must reproduce the above copyright notice,
//   this list of conditions and the following disclaimer in the documentation
//   and/or other materials provided with the distribution.
//
// * Neither the name of the copyright holder nor the names of its
//   contributors may be used to endorse or promote products derived from
//   this software without specific prior written permission.
//
// THIS SOFTWARE IS PROVIDED BY THE COPYRIGHT HOLDERS AND CONTRIBUTORS "AS IS"
// AND ANY EXPRESS OR IMPLIED WARRANTIES, INCLUDING, BUT NOT LIMITED TO, THE
// IMPLIED WARRANTIES OF MERCHANTABILITY AND FITNESS FOR A PARTICULAR PURPOSE
// ARE
// DISCLAIMED. IN NO EVENT SHALL THE COPYRIGHT HOLDER OR CONTRIBUTORS BE LIABLE
// FOR ANY DIRECT, INDIRECT, INCIDENTAL, SPECIAL, EXEMPLARY, OR CONSEQUENTIAL
// DAMAGES (INCLUDING, BUT NOT LIMITED TO, PROCUREMENT OF SUBSTITUTE GOODS OR
// SERVICES; LOSS OF USE, DATA, OR PROFITS; OR BUSINESS INTERRUPTION) HOWEVER
// CAUSED AND ON ANY THEORY OF LIABILITY, WHETHER IN CONTRACT, STRICT LIABILITY,
// OR TORT (INCLUDING NEGLIGENCE OR OTHERWISE) ARISING IN ANY WAY OUT OF THE USE
// OF THIS SOFTWARE, EVEN IF ADVISED OF THE POSSIBILITY OF SUCH DAMAGE.
///////////////////////////////////////////////////////////////////////////////

#include "placerBase.h"
#include "nesterovBase.h"
#include "nesterovPlace.h"
#include "opendb/db.h"
#include "routeBase.h"
#include "openroad/Logger.h"
#include <iostream>
using namespace std;

#include "plot.h"
#include "graphics.h"

namespace gpl {

using ord::GPL;

static float
getDistance(const vector<FloatPoint>& a, const vector<FloatPoint>& b);

static float
getSecondNorm(const vector<FloatPoint>& a);

NesterovPlaceVars::NesterovPlaceVars()
{
  reset();
}


void
NesterovPlaceVars::reset() {
  maxNesterovIter = 5000;
  maxBackTrack = 10;
  initDensityPenalty = 0.00008;
  initWireLengthCoef = 0.25;
  targetOverflow = 0.1;
  minPhiCoef = 0.95;
  maxPhiCoef = 1.05;
  minPreconditioner = 1.0;
  initialPrevCoordiUpdateCoef = 100;
  referenceHpwl = 446000000;
  routabilityCheckOverflow = 0.20;
  timingDrivenMode = true;
  routabilityDrivenMode = true;
  debug = false;
  debug_pause_iterations = 10;
  debug_update_iterations = 10;
  debug_draw_bins = true;
}

NesterovPlace::NesterovPlace() 
  : pb_(nullptr), nb_(nullptr), rb_(nullptr), log_(nullptr), npVars_(), 
  wireLengthGradSum_(0), 
  densityGradSum_(0),
  stepLength_(0),
  densityPenalty_(0),
  baseWireLengthCoef_(0), 
  wireLengthCoefX_(0), 
  wireLengthCoefY_(0),
  prevHpwl_(0),
  isDiverged_(false),
  isRoutabilityNeed_(true) {}

NesterovPlace::NesterovPlace(
    NesterovPlaceVars npVars,
    std::shared_ptr<PlacerBase> pb, 
    std::shared_ptr<NesterovBase> nb,
    std::shared_ptr<RouteBase> rb,
    ord::Logger* log) 
: NesterovPlace() {
  npVars_ = npVars;
  pb_ = pb;
  nb_ = nb;
  rb_ = rb;
  log_ = log;
  if (npVars.debug && Graphics::guiActive()) {
    graphics_ = make_unique<Graphics>(pb, nb, npVars_.debug_draw_bins);
  }
  init();
}

NesterovPlace::~NesterovPlace() {
  reset();
}

#ifdef ENABLE_CIMG_LIB
static PlotEnv pe;
#endif

void NesterovPlace::init() {
  log_->report("Begin NesterovInit");

  const int gCellSize = nb_->gCells().size();
  curSLPCoordi_.resize(gCellSize, FloatPoint());
  curSLPWireLengthGrads_.resize(gCellSize, FloatPoint());
  curSLPDensityGrads_.resize(gCellSize, FloatPoint());
  curSLPSumGrads_.resize(gCellSize, FloatPoint());

  nextSLPCoordi_.resize(gCellSize, FloatPoint());
  nextSLPWireLengthGrads_.resize(gCellSize, FloatPoint());
  nextSLPDensityGrads_.resize(gCellSize, FloatPoint());
  nextSLPSumGrads_.resize(gCellSize, FloatPoint());
  
  prevSLPCoordi_.resize(gCellSize, FloatPoint());
  prevSLPWireLengthGrads_.resize(gCellSize, FloatPoint());
  prevSLPDensityGrads_.resize(gCellSize, FloatPoint());
  prevSLPSumGrads_.resize(gCellSize, FloatPoint());

  curCoordi_.resize(gCellSize, FloatPoint());
  nextCoordi_.resize(gCellSize, FloatPoint());

  initCoordi_.resize(gCellSize, FloatPoint());

  for(auto& gCell : nb_->gCells()) {
    nb_->updateDensityCoordiLayoutInside( gCell );
    int idx = &gCell - &nb_->gCells()[0];
    curSLPCoordi_[idx] 
      = prevSLPCoordi_[idx] 
      = curCoordi_[idx] 
      = initCoordi_[idx]
      = FloatPoint(gCell->dCx(), gCell->dCy()); 
  }

  // bin 
  nb_->updateGCellDensityCenterLocation(curSLPCoordi_);
  
  prevHpwl_ 
    = nb_->getHpwl();

  debugPrint(log_, GPL, "replace", 3, "npinit: InitialHPWL: {:g}", prevHpwl_);

  // FFT update
  nb_->updateDensityForceBin();

  baseWireLengthCoef_ 
    = npVars_.initWireLengthCoef 
    / (static_cast<float>(nb_->binSizeX() + nb_->binSizeY()) * 0.5);

  debugPrint(log_, GPL, "replace", 3, "npinit: BaseWireLengthCoef: {:g}", baseWireLengthCoef_);
  
  sumOverflow_ = 
    static_cast<float>(nb_->overflowArea()) 
        / static_cast<float>(nb_->nesterovInstsArea());

  debugPrint(log_, GPL, "replace", 3, "npinit: InitSumOverflow: {:g}", sumOverflow_);

  updateWireLengthCoef(sumOverflow_);

  debugPrint(log_, GPL, "replace", 3, "npinit: WireLengthCoef: {:g}", wireLengthCoefX_);

  // WL update
  nb_->updateWireLengthForceWA(wireLengthCoefX_, wireLengthCoefY_);
 
  // fill in curSLPSumGrads_, curSLPWireLengthGrads_, curSLPDensityGrads_ 
  updateGradients(
      curSLPSumGrads_, curSLPWireLengthGrads_,
      curSLPDensityGrads_);

  if( isDiverged_ ) {
    return;
  }

  // approximately fill in 
  // prevSLPCoordi_ to calculate lc vars
  updateInitialPrevSLPCoordi();

  // bin, FFT, wlen update with prevSLPCoordi.
  nb_->updateGCellDensityCenterLocation(prevSLPCoordi_);
  nb_->updateDensityForceBin();
  nb_->updateWireLengthForceWA(wireLengthCoefX_, wireLengthCoefY_);
  
  // update previSumGrads_, prevSLPWireLengthGrads_, prevSLPDensityGrads_
  updateGradients(
      prevSLPSumGrads_, prevSLPWireLengthGrads_,
      prevSLPDensityGrads_);
  
  if( isDiverged_ ) {
    return;
  }
  
  debugPrint(log_, GPL, "replace", 3, "npinit: WireLengthGradSum {:g}", wireLengthGradSum_);
  debugPrint(log_, GPL, "replace", 3, "npinit: DensityGradSum {:g}", densityGradSum_);

  densityPenalty_ 
    = (wireLengthGradSum_ / densityGradSum_ )
    * npVars_.initDensityPenalty; 
  
  debugPrint(log_, GPL, "replace", 3, "npinit: InitDensityPenalty {:g}", densityPenalty_);
  
  sumOverflow_ = 
    static_cast<float>(nb_->overflowArea()) 
        / static_cast<float>(nb_->nesterovInstsArea());
  
  debugPrint(log_, GPL, "replace", 3, "npinit: PrevSumOverflow {:g}", sumOverflow_);
  
  stepLength_  
    = getStepLength (prevSLPCoordi_, prevSLPSumGrads_, curSLPCoordi_, curSLPSumGrads_);

  debugPrint(log_, GPL, "replace", 3, "npinit: InitialStepLength {:g}", stepLength_);
  log_->report ("End NesterovInit");

  if( isnan(stepLength_) ) {
    string msg = "RePlAce diverged at initial iteration.\n";
    msg += "        Please tune the parameters again";
    log_->error(GPL, 304, msg);
    isDiverged_ = true;
  }
}

// clear reset
void NesterovPlace::reset() {

  npVars_.reset();
  log_ = nullptr;

  curSLPCoordi_.clear();
  curSLPWireLengthGrads_.clear();
  curSLPDensityGrads_.clear();
  curSLPSumGrads_.clear();
  
  nextSLPCoordi_.clear();
  nextSLPWireLengthGrads_.clear();
  nextSLPDensityGrads_.clear();
  nextSLPSumGrads_.clear();
  
  prevSLPCoordi_.clear();
  prevSLPWireLengthGrads_.clear();
  prevSLPDensityGrads_.clear();
  prevSLPSumGrads_.clear();
  
  curCoordi_.clear();
  nextCoordi_.clear();

  densityPenaltyStor_.clear();
  
  curSLPCoordi_.shrink_to_fit();
  curSLPWireLengthGrads_.shrink_to_fit();
  curSLPDensityGrads_.shrink_to_fit();
  curSLPSumGrads_.shrink_to_fit();
  
  nextSLPCoordi_.shrink_to_fit();
  nextSLPWireLengthGrads_.shrink_to_fit();
  nextSLPDensityGrads_.shrink_to_fit();
  nextSLPSumGrads_.shrink_to_fit();
  
  prevSLPCoordi_.shrink_to_fit();
  prevSLPWireLengthGrads_.shrink_to_fit();
  prevSLPDensityGrads_.shrink_to_fit();
  prevSLPSumGrads_.shrink_to_fit();
  
  curCoordi_.shrink_to_fit();
  nextCoordi_.shrink_to_fit();

  densityPenaltyStor_.shrink_to_fit();

  wireLengthGradSum_ = 0;
  densityGradSum_ = 0;
  stepLength_ = 0;
  densityPenalty_ = 0;
  baseWireLengthCoef_ = 0;
  wireLengthCoefX_ = wireLengthCoefY_ = 0;
  prevHpwl_ = 0;
  isDiverged_ = false;
  isRoutabilityNeed_ = true;
}

// to execute following function,
// 
// nb_->updateGCellDensityCenterLocation(coordi); // bin update
// nb_->updateDensityForceBin(); // bin Force update
//  
// nb_->updateWireLengthForceWA(wireLengthCoefX_, wireLengthCoefY_); // WL update
//
void
NesterovPlace::updateGradients(
    std::vector<FloatPoint>& sumGrads,
    std::vector<FloatPoint>& wireLengthGrads,
    std::vector<FloatPoint>& densityGrads) {

  wireLengthGradSum_ = 0;
  densityGradSum_ = 0;

  float gradSum = 0;

  debugPrint(log_, GPL, "replace", 3, "updateGrad:  DensityPenalty: {:g}", densityPenalty_);

  for(size_t i=0; i<nb_->gCells().size(); i++) {
    GCell* gCell = nb_->gCells().at(i);
    wireLengthGrads[i] = nb_->getWireLengthGradientWA(
        gCell, wireLengthCoefX_, wireLengthCoefY_);
    densityGrads[i] = nb_->getDensityGradient(gCell); 

    // Different compiler has different results on the following formula.
    // e.g. wireLengthGradSum_ += fabs(~~.x) + fabs(~~.y);
    //
    // To prevent instability problem,
    // I partitioned the fabs(~~.x) + fabs(~~.y) as two terms.
    //
    wireLengthGradSum_ += fabs(wireLengthGrads[i].x);
    wireLengthGradSum_ += fabs(wireLengthGrads[i].y);
      
    densityGradSum_ += fabs(densityGrads[i].x);
    densityGradSum_ += fabs(densityGrads[i].y);

    sumGrads[i].x = wireLengthGrads[i].x + densityPenalty_ * densityGrads[i].x;
    sumGrads[i].y = wireLengthGrads[i].y + densityPenalty_ * densityGrads[i].y;

    FloatPoint wireLengthPreCondi 
      = nb_->getWireLengthPreconditioner(gCell);
    FloatPoint densityPrecondi
      = nb_->getDensityPreconditioner(gCell);

    FloatPoint sumPrecondi(
        wireLengthPreCondi.x + densityPenalty_ * densityPrecondi.x,
        wireLengthPreCondi.y + densityPenalty_ * densityPrecondi.y);

    if( sumPrecondi.x <= npVars_.minPreconditioner ) {
      sumPrecondi.x = npVars_.minPreconditioner;
    }

    if( sumPrecondi.y <= npVars_.minPreconditioner ) {
      sumPrecondi.y = npVars_.minPreconditioner; 
    }
    
    sumGrads[i].x /= sumPrecondi.x;
    sumGrads[i].y /= sumPrecondi.y; 

    gradSum += fabs(sumGrads[i].x) + fabs(sumGrads[i].y);
  }
  
  debugPrint(log_, GPL, "replace", 3, "updateGrad:  WireLengthGradSum: {:g}", wireLengthGradSum_);
  debugPrint(log_, GPL, "replace", 3, "updateGrad:  DensityGradSum: {:g}", densityGradSum_);
  debugPrint(log_, GPL, "replace", 3, "updateGrad:  GradSum: {:g}", gradSum);
  
  // divergence detection on 
  // Wirelength / density gradient calculation
  if( isnan(wireLengthGradSum_) || isinf(wireLengthGradSum_) ||
      isnan(densityGradSum_) || isinf(densityGradSum_) ) {
    isDiverged_ = true;
  }
}

void
NesterovPlace::doNesterovPlace() {

  // if replace diverged in init() function, 
  // replace must be skipped.
  if( isDiverged_ ) {
    string msg = "RePlAce diverged. Please tune the parameters again";
    log_->error(GPL, 200, msg);
    return;
  }

#ifdef ENABLE_CIMG_LIB  
  pe.setPlacerBase(pb_);
  pe.setNesterovBase(nb_);
  pe.Init();
      
  pe.SaveCellPlotAsJPEG("Nesterov - BeforeStart", true,
     "./plot/cell/cell_0");
  pe.SaveBinPlotAsJPEG("Nesterov - BeforeStart",
     "./plot/bin/bin_0");
  pe.SaveArrowPlotAsJPEG("Nesterov - BeforeStart",
     "./plot/arrow/arrow_0");
#endif

  if (graphics_) {
    graphics_->cellPlot(true);
  }

  // backTracking variable.
  float curA = 1.0;

  // divergence detection
  float minSumOverflow = 1e30;
  float hpwlWithMinSumOverflow = 1e30;

  // dynamic adjustment of max_phi_coef
  bool isMaxPhiCoefChanged = false;

  // diverge error handling
  string divergeMsg = "";
  int divergeCode = 0;

  // snapshot saving detection 
  bool isSnapshotSaved = false;

  // snapshot info
  vector<FloatPoint> snapshotCoordi;
  float snapshotA = 0;
  float snapshotDensityPenalty = 0;

  bool isDivergeTriedRevert = false;


  // Core Nesterov Loop
  for(int i=0; i<npVars_.maxNesterovIter; i++) {
    debugPrint(log_, GPL, "replace", 3, "np:  Iter: {}", i+1);
    
    float prevA = curA;

    // here, prevA is a_(k), curA is a_(k+1)
    // See, the ePlace-MS paper's Algorithm 1
    //
    curA = (1.0 + sqrt(4.0 * prevA * prevA + 1.0)) * 0.5;

    // coeff is (a_k - 1) / ( a_(k+1) ) in paper.
    float coeff = (prevA - 1.0)/curA;
    
    debugPrint(log_, GPL, "replace", 3, "np:  PreviousA: {:g}", prevA);
    debugPrint(log_, GPL, "replace", 3, "np:  CurrentA: {:g}", curA);
    debugPrint(log_, GPL, "replace", 3, "np:  Coefficient: {:g}", coeff);
    debugPrint(log_, GPL, "replace", 3, "np:  StepLength: {:g}", stepLength_);

    // Back-Tracking loop
    int numBackTrak = 0;
    for(numBackTrak = 0; numBackTrak < npVars_.maxBackTrack; numBackTrak++) {
      
      // fill in nextCoordinates with given stepLength_
      for(size_t k=0; k<nb_->gCells().size(); k++) {
        FloatPoint nextCoordi(
          curSLPCoordi_[k].x + stepLength_ * curSLPSumGrads_[k].x,
          curSLPCoordi_[k].y + stepLength_ * curSLPSumGrads_[k].y );

        FloatPoint nextSLPCoordi(
          nextCoordi.x + coeff * (nextCoordi.x - curCoordi_[k].x),
          nextCoordi.y + coeff * (nextCoordi.y - curCoordi_[k].y));

        GCell* curGCell = nb_->gCells()[k];

        nextCoordi_[k] 
          = FloatPoint( 
              nb_->getDensityCoordiLayoutInsideX( 
                curGCell, nextCoordi.x),
              nb_->getDensityCoordiLayoutInsideY(
                curGCell, nextCoordi.y));
        
        nextSLPCoordi_[k]
          = FloatPoint(
              nb_->getDensityCoordiLayoutInsideX(
                curGCell, nextSLPCoordi.x),
              nb_->getDensityCoordiLayoutInsideY(
                curGCell, nextSLPCoordi.y));
      }
 

      nb_->updateGCellDensityCenterLocation(nextSLPCoordi_);
      nb_->updateDensityForceBin();
      nb_->updateWireLengthForceWA(wireLengthCoefX_, wireLengthCoefY_);

      updateGradients(nextSLPSumGrads_, nextSLPWireLengthGrads_, nextSLPDensityGrads_ );

      // NaN or inf is detected in WireLength/Density Coef 
      if( isDiverged_ ) {
        break;
      }
  
      float newStepLength  
        = getStepLength (curSLPCoordi_, curSLPSumGrads_, nextSLPCoordi_, nextSLPSumGrads_);
     
      debugPrint(log_, GPL, "replace", 3, "np:  NewStepLength: {:g}", newStepLength);

      if( isnan(newStepLength) ) {
        divergeMsg = "RePlAce divergence detected. \n";
        divergeMsg += "        Please tune the parameters again";
        divergeCode = 305;
        isDiverged_ = true;
        break;
      }

      if( newStepLength > stepLength_ * 0.95) {
        stepLength_ = newStepLength;
        break;
      }
      else {
        stepLength_ = newStepLength;
      } 
    }

    debugPrint(log_, GPL, "replace", 3, "np:  NumBackTrak: {}", numBackTrak+1);

    // dynamic adjustment for
    // better convergence with
    // large designs 
    if( !isMaxPhiCoefChanged && sumOverflow_ 
        < 0.35f ) {
      isMaxPhiCoefChanged = true;
      npVars_.maxPhiCoef *= 0.99;
    }

    if( npVars_.maxBackTrack == numBackTrak ) {
<<<<<<< HEAD
      log_->warn("Backtracking limit reached so a small step will be taken", 2);
    }
=======
      divergeMsg = "RePlAce divergence detected. \n";
      divergeMsg += "        Please decrease init_density_penalty value";
      divergeCode = 306;
      isDiverged_ = true;
    } 
>>>>>>> f444c143

    if( isDiverged_ ) {
      break;
    }

    updateNextIter(); 


    // For JPEG Saving
    // debug

    if (graphics_) {
      bool update = (i == 0 || (i+1) % npVars_.debug_update_iterations == 0);
      if (update) {
        bool pause = (i == 0 || (i+1) % npVars_.debug_pause_iterations == 0);
        graphics_->cellPlot(pause);
      }
    }

    if( i == 0 || (i+1) % 10 == 0 ) {
      cout << "[NesterovSolve] Iter: " << i+1 
        << " overflow: " << sumOverflow_ << " HPWL: " << prevHpwl_ << endl; 

#ifdef ENABLE_CIMG_LIB
      pe.SaveCellPlotAsJPEG(string("Nesterov - Iter: " + std::to_string(i+1)), true,
          string("./plot/cell/cell_") +
          std::to_string (i+1));
      pe.SaveBinPlotAsJPEG(string("Nesterov - Iter: " + std::to_string(i+1)),
          string("./plot/bin/bin_") +
          std::to_string(i+1));
      pe.SaveArrowPlotAsJPEG(string("Nesterov - Iter: " + std::to_string(i+1)),
          string("./plot/arrow/arrow_") +
          std::to_string(i+1));
#endif
    }

    if( minSumOverflow > sumOverflow_ ) {
      minSumOverflow = sumOverflow_;
      hpwlWithMinSumOverflow = prevHpwl_; 
    }

    // diverge detection on
    // large max_phi_cof value + large design 
    //
    // 1) happen overflow < 20%
    // 2) Hpwl is growing
    //
    if( sumOverflow_ < 0.3f 
        && sumOverflow_ - minSumOverflow >= 0.02f
        && hpwlWithMinSumOverflow * 1.2f < prevHpwl_ ) {
      divergeMsg = "RePlAce divergence detected. \n";
      divergeMsg += "        Please decrease max_phi_cof value";
      divergeCode = 307;
      isDiverged_ = true;

      // revert back to the original rb solutions
      // one more opportunity
      if( !isDivergeTriedRevert 
          && rb_->numCall() >= 1 ) {

        // get back to the working rc size
        rb_->revertGCellSizeToMinRc();

        // revert back the current density penality
        curA = snapshotA;
        nb_->updateGCellDensityCenterLocation(snapshotCoordi);
        init();
        densityPenalty_ 
          = snapshotDensityPenalty;
        isDiverged_ = false;
        isDivergeTriedRevert = true;

        // turn off the RD forcely
        isRoutabilityNeed_ = false;
      } 
      else {
        // no way to revert
        break;
      }
    }
    
    if( !isSnapshotSaved 
        && npVars_.routabilityDrivenMode 
        && 0.6 >= sumOverflow_ ) {
      snapshotCoordi = curCoordi_; 
      snapshotDensityPenalty = densityPenalty_;
      snapshotA = curA;

      isSnapshotSaved = true;
      cout << "[NesterovSolve] Snapshot saved at iter = " + to_string(i) << endl;
    }

    // check routability using GR
    if( npVars_.routabilityDrivenMode 
        && isRoutabilityNeed_ 
        && npVars_.routabilityCheckOverflow >= sumOverflow_ ) {

      // recover the densityPenalty values
      // if further routability-driven is needed 
      std::pair<bool, bool> result = rb_->routability();
      isRoutabilityNeed_ = result.first;
      bool isRevertInitNeeded = result.second;

      // if routability is needed
      if( isRoutabilityNeed_ || isRevertInitNeeded ) {
        // cutFillerCoordinates();

        // revert back the current density penality
        curA = snapshotA;
        nb_->updateGCellDensityCenterLocation(snapshotCoordi);
        init();
        densityPenalty_ 
          = snapshotDensityPenalty;
  
        // reset the divergence detect conditions 
        minSumOverflow = 1e30;
        hpwlWithMinSumOverflow = 1e30; 
      }
    }

    // minimum iteration is 50
    if( i > 50 && sumOverflow_ <= npVars_.targetOverflow) {
      log_->report("[NesterovSolve] Finished with Overflow: {:.6f}", sumOverflow_);
      break;
    }
  }
 
  // in all case including diverge, 
  // db should be updated. 
  updateDb();

  if( isDiverged_ ) { 
    log_->error(GPL, divergeCode, divergeMsg);
  }

  if (graphics_) {
    graphics_->status("End placement");
    graphics_->cellPlot(true);
  }
}

void
NesterovPlace::updateWireLengthCoef(float overflow) {
  if( overflow > 1.0 ) {
    wireLengthCoefX_ = wireLengthCoefY_ = 0.1;
  }
  else if( overflow < 0.1 ) {
    wireLengthCoefX_ = wireLengthCoefY_ = 10.0;
  }
  else {
    wireLengthCoefX_ = wireLengthCoefY_ 
      = 1.0 / pow(10.0, (overflow-0.1)*20 / 9.0 - 1.0);
  }

  wireLengthCoefX_ *= baseWireLengthCoef_;
  wireLengthCoefY_ *= baseWireLengthCoef_;
  debugPrint(log_, GPL, "replace", 3, "updateWireLengthCoef:  NewWireLengthCoef: {:g}", wireLengthCoefX_);
}

void
NesterovPlace::updateInitialPrevSLPCoordi() {
  for(size_t i=0; i<nb_->gCells().size(); i++) {
    GCell* curGCell = nb_->gCells()[i];


    float prevCoordiX 
      = curSLPCoordi_[i].x + npVars_.initialPrevCoordiUpdateCoef 
      * curSLPSumGrads_[i].x;
  
    float prevCoordiY
      = curSLPCoordi_[i].y + npVars_.initialPrevCoordiUpdateCoef
      * curSLPSumGrads_[i].y;
    
    FloatPoint newCoordi( 
      nb_->getDensityCoordiLayoutInsideX( curGCell, prevCoordiX),
      nb_->getDensityCoordiLayoutInsideY( curGCell, prevCoordiY) );

    prevSLPCoordi_[i] = newCoordi;
  } 
}

void
NesterovPlace::updateNextIter() {
  // swap vector pointers
  std::swap(prevSLPCoordi_, curSLPCoordi_);
  std::swap(prevSLPWireLengthGrads_, curSLPWireLengthGrads_);
  std::swap(prevSLPDensityGrads_, curSLPDensityGrads_);
  std::swap(prevSLPSumGrads_, curSLPSumGrads_);
  
  std::swap(curSLPCoordi_, nextSLPCoordi_);
  std::swap(curSLPWireLengthGrads_, nextSLPWireLengthGrads_);
  std::swap(curSLPDensityGrads_, nextSLPDensityGrads_);
  std::swap(curSLPSumGrads_, nextSLPSumGrads_);

  std::swap(curCoordi_, nextCoordi_);

  sumOverflow_ = 
      static_cast<float>(nb_->overflowArea()) 
        / static_cast<float>(nb_->nesterovInstsArea());

  debugPrint(log_, GPL, "replace", 3, "updateNextIter:  Gradient: {:g}", getSecondNorm(curSLPSumGrads_));
  debugPrint(log_, GPL, "replace", 3, "updateNextIter:  Phi: {:g}", nb_->sumPhi());
  debugPrint(log_, GPL, "replace", 3, "updateNextIter:  Overflow: {:g}", sumOverflow_);

  updateWireLengthCoef(sumOverflow_);
  int64_t hpwl = nb_->getHpwl();
  
  debugPrint(log_, GPL, "replace", 3, "updateNextIter:  PreviousHPWL: {:g}", prevHpwl_);
  debugPrint(log_, GPL, "replace", 3, "updateNextIter:  NewHPWL: {:g}", hpwl);
  

  float phiCoef = getPhiCoef( 
      static_cast<float>(hpwl - prevHpwl_) 
      / npVars_.referenceHpwl );
  
  prevHpwl_ = hpwl;
  densityPenalty_ *= phiCoef;
  
  debugPrint(log_, GPL, "replace", 3, "updateNextIter:  PhiCoef: {:g}", phiCoef);

  // for routability densityPenalty recovery
  if( rb_->numCall() == 0 ) {
    densityPenaltyStor_.push_back( densityPenalty_ );
  }
}

float
NesterovPlace::getStepLength(
    const std::vector<FloatPoint>& prevSLPCoordi_,
    const std::vector<FloatPoint>& prevSLPSumGrads_,
    const std::vector<FloatPoint>& curSLPCoordi_,
    const std::vector<FloatPoint>& curSLPSumGrads_ ) {

  float coordiDistance 
    = getDistance(prevSLPCoordi_, curSLPCoordi_);
  float gradDistance 
    = getDistance(prevSLPSumGrads_, curSLPSumGrads_);

  debugPrint(log_, GPL, "replace", 3, "getStepLength:  CoordinateDistance: {:g}", coordiDistance);
  debugPrint(log_, GPL, "replace", 3, "getStepLength:  GradientDistance: {:g}", gradDistance);

  return coordiDistance / gradDistance;
}

float
NesterovPlace::getPhiCoef(float scaledDiffHpwl) const {
  debugPrint(log_, GPL, "replace", 3, "getPhiCoef:  InputScaleDiffHPWL: {:g}", scaledDiffHpwl);


  float retCoef 
    = (scaledDiffHpwl < 0)? 
    npVars_.maxPhiCoef: 
    npVars_.maxPhiCoef * pow( npVars_.maxPhiCoef, scaledDiffHpwl * -1.0 );
  retCoef = std::max(npVars_.minPhiCoef, retCoef);
  return retCoef;
}

void
NesterovPlace::updateDb() {
  nb_->updateDbGCells();
}

void
NesterovPlace::cutFillerCoordinates() {
  curSLPCoordi_.resize( nb_->fillerCnt() );
  curSLPWireLengthGrads_.resize( nb_->fillerCnt() );
  curSLPDensityGrads_.resize( nb_->fillerCnt() );
  curSLPSumGrads_.resize( nb_->fillerCnt() );

  nextSLPCoordi_.resize( nb_->fillerCnt() );
  nextSLPWireLengthGrads_.resize( nb_->fillerCnt() );
  nextSLPDensityGrads_.resize( nb_->fillerCnt() );
  nextSLPSumGrads_.resize( nb_->fillerCnt() );

  prevSLPCoordi_.resize( nb_->fillerCnt() );
  prevSLPWireLengthGrads_.resize( nb_->fillerCnt() );
  prevSLPDensityGrads_.resize( nb_->fillerCnt() );
  prevSLPSumGrads_.resize( nb_->fillerCnt() );

  curCoordi_.resize(nb_->fillerCnt());
  nextCoordi_.resize(nb_->fillerCnt());
}


static float
getDistance(const vector<FloatPoint>& a, const vector<FloatPoint>& b) {
  float sumDistance = 0.0f;
  for(size_t i=0; i<a.size(); i++) {
    sumDistance += (a[i].x - b[i].x) * (a[i].x - b[i].x);
    sumDistance += (a[i].y - b[i].y) * (a[i].y - b[i].y);
  }

  return sqrt( sumDistance / (2.0 * a.size()) );
}

static float
getSecondNorm(const vector<FloatPoint>& a) {
  float norm = 0;
  for(auto& coordi : a) {
    norm += coordi.x * coordi.x + coordi.y * coordi.y;
  }
  return sqrt( norm / (2.0*a.size()) ); 
}


}<|MERGE_RESOLUTION|>--- conflicted
+++ resolved
@@ -521,16 +521,8 @@
     }
 
     if( npVars_.maxBackTrack == numBackTrak ) {
-<<<<<<< HEAD
-      log_->warn("Backtracking limit reached so a small step will be taken", 2);
-    }
-=======
-      divergeMsg = "RePlAce divergence detected. \n";
-      divergeMsg += "        Please decrease init_density_penalty value";
-      divergeCode = 306;
-      isDiverged_ = true;
-    } 
->>>>>>> f444c143
+      log_->warn(GPL, 75, "Backtracking limit reached so a small step will be taken");
+    }
 
     if( isDiverged_ ) {
       break;
