--- conflicted
+++ resolved
@@ -137,12 +137,7 @@
   void zoomOut();
   void zoomTo(const odb::Rect& rect_dbu);
   void designLoaded(odb::dbBlock* block);
-<<<<<<< HEAD
-  void fit();           // fit the whole design in the window
-  void updateShapes();  // reseting shapes_ and reinitializing it
-=======
   void fit();  // fit the whole design in the window
->>>>>>> 171acdb6
 
   void selectHighlightConnectedInst(bool selectFlag);
   void selectHighlightConnectedNets(bool selectFlag, bool output, bool input);
@@ -210,10 +205,7 @@
   QRectF dbuToScreen(const odb::Rect& dbu_rect);
 
   void addMenuAndActions();
-<<<<<<< HEAD
-=======
   void updateShapes();
->>>>>>> 171acdb6
 
   odb::dbDatabase* db_;
   Options* options_;
