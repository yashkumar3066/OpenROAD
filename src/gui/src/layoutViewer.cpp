--- conflicted
+++ resolved
@@ -2795,15 +2795,10 @@
                                   odb::dbBlock* block,
                                   const odb::Rect& bounds)
 {
-<<<<<<< HEAD
-  auto block_bbox = block->getBBox();
-  auto block_width = block_bbox->getWidth();
-  auto block_height = block_bbox->getLength();
-=======
-  auto die_area = block_->getDieArea();
+  auto die_area = block->getDieArea();
   auto die_width = die_area.dx();
   auto die_height = die_area.dy();
->>>>>>> ccbbca57
+
   const double scale_factor
       = 0.02;  // 4 Percent of bounds is used to draw pin-markers
   const int die_max_dim
